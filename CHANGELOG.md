# Change Log

All notable changes to this project will be documented in this file.

The format is based on [Keep a Changelog](https://keepachangelog.com/en/1.0.0/),
and this project adheres to [Semantic Versioning](https://semver.org/spec/v2.0.0.html).

<<<<<<< HEAD
## [1.9.2] - 08-26-2024

### Fixed

- fix(metadata): fixed config file writes with codecommit
- fix(validation): configuration validation failure when SecurityHub was enabled with Control Tower
- fix(control-tower): skip existing ct identifier check when ct is not enabled
=======
## [1.10.0] - 10-16-2024

### Added

- feat(networking): add support for TLS1.3 security policy for ALB and NLB listener
- feat(performance): changed transpiler to swc
- feat(pipeline): add codeconnection as configuration source
- feat(regions): add support for the ap-southeast-5 opt-in region
- feat(regions): add feature to enable opt-in regions programmatically
- feat(s3): add error handling and validation for s3 config
- feat(s3): add feature flag parameter use-s3-source for S3 as LZA source code location
- feat(stacksets): added support for dependencies between stacksets
- feat(uninstaller): deleted s3 repo in uninstaller
- feat(yarn): add ability to use .yarnrc to use custom package registry and ca-certs

### Fixed

- fix(bootstrap): batched bootstrap checks
- fix(control-tower): updated boolean logic to get LZ identifier
- fix(custom-stacks): loaded replacement values during custom stack deployment
- fix(diff): parse error during diff
- fix(firewalls): fix firewall owner lookup when deployed in shared VPC
- fix(iam): add cdk feature flag to minimize iam policy
- fix(iam): use same form of service principal in all partitions: <service>.amazonaws.com
- fix(logs): refactored NewCloudWatchLogEvent to ignore LZA-managed log groups
- fix(metadata): fixed config file writes with codecommit
- fix(organizations): failure when 5 SCPs with allow-list strategy option is defined
- fix(organizations): update organizations module to handle nested ou's correctly
- fix(prerequisites): checks forces child accounts to have CodeBuild parallel executions
- fix(replacements): accel_lookup variable not getting replaced for all the occurrences
- fix(s3): fix s3 bucket name constructs for imported buckets
- fix(s3): fixed issue where s3 bucket as source did not support a KMS-encrypted bucket
- fix(s3): default asset bucket name to home region
- fix(s3): add methods to construct imported bucket
- fix(ssm): updated session manager role to allow kms permissions in all enabled regions
- fix(validation): configuration validation failure when SecurityHub was enabled with Control Tower
- fix(uninstaller): include deletion of IdentityCenter and ResourcePolicyEnforcement stacks 

### Changed

- chore: remove cdk 2.148.0 dependencies
- chore: suppress node warnings on synth
- chore: update typedoc to v0.26.7
- chore: updated cdk version
- chore: updated deps @types/jest v29.5.12 aws-sdk v3.637.0 
- chore: upgrade aws sdk to v2.1691.0
- chore: upgrade lerna to v8.1.8
- chore(cfn-nag): added suppressions
- chore(documentation): add security.md file to repo
- chore(documentation): added json-schema page
- chore(documentation): update config.md Control Tower OU guidance
- chore(documentation): updating typedoc for vpc cidrs to include caveat about cidr list
- chore(installer): added clarification to CF template
- chore(lambda): remove debug console log statements
- chore(modules): renamed modules to lza-modules
- chore(organizations): use global region in AWS Organizations client
- chore(regions): update global region map
- chore(sample-config): add iam user create prevention control in sample config
- chore(sample-config): add kms modification protection to preventative controls in sample config
- chore(sample-config): add disable import findings integration to scp
- chore(sample-config): update s3 service control policy
- chore(sts): updated sts endpoints
- chore(uninstaller): improved performance for deployments with many regions
- chore(validation): extending validation on ENI lookups to allow for _ character

## [1.9.2] - 08-26-2024

### Fixed

- fix(control-tower): skip existing ct identifier check when ct is not enabled
- fix(metadata): fixed config file writes with codecommit
- fix(validation): configuration validation failure when SecurityHub was enabled with Control Tower
>>>>>>> 26e8805e

### Changed

- chore: add security.md file to repo

## [1.9.1] - 08-09-2024

### Changed

- chore: upgrade github action to node20

### Configuration Changes

- chore(lza-sample-config): enhance SCP statements for invocation of Lambda functions

## [1.9.0] - 07-25-2024

### Added

- feat(s3): added use of S3 as a configuration repository location
- feat(network): allow Route53 resolver endpoints and query logging to be defined in the VPC object.
- feat(control-tower): integrate lz management and lz baseline api
- feat(control-tower) integrate lz management and baseline api for external account deployment
- feat(control-tower): lz management api gov cloud support
- feat(control-tower): add global region into the Control Tower governed region list
- feat(logging): add cloudwatch log group data protection policy
- feat(securityhub): allow custom cloudwatch log group for events

### Fixed

- fix(bootstrap): Failed to publish asset when cdkOptions.centralizeBuckets: true
- fix(control-tower): add validation to check incorrect landing zone version in global config
- fix(control-tower): new lza installation overrides existing control tower settings
- fix(organizations): unable to create ou with same name under different parent
- fix(organization): ou baseline operation should be skipped when Control Tower is not enabled

### Changed

- chore: add commitlint to precommit hook
- chore: upgrade cdk to 2.148.0
- chore: bump cdk bootstrap to 20
- chore(documentation): update opt-in region requirement for Control Tower deployment
- chore(documentation): update merge request template to add unit test information
- chore(test): update all-enabled custom config rule lambda python version

## [1.8.1] - 07-03-2024

### Fixed

- fix(networking): Fix undefined condition for transitGatewayCidrBlocks property for Transit Gateway.
- bug(pipeline): Suppress mapping bucket results from build log
- fix(pipeline): "find: ‘./cdk.out’: No such file or directory" error in diff stage
- fix(config): update global config cdkoptions and control tower settings
- fix(security-hub): Fixed SecurityHub error "exceeds maximum number of members can be created in a single request"

## [1.8.0] - 06-28-2024

### Added

- feat(networking): Add transit gateway static CIDR blocks and Transit Gateway Connect attachments
- feat(autoScalingGroup): Add option to set maxInstanceLifetime property for AutoScalingGroups
- feat(securityHub): Allow SecurityHub to be enabled when AwsConfig is enabled with deploymentTargets option
- feat(customizations): Add option to set maxInstanceLifetime property for AutoScalingGroups

### Changed

- chore(github): added automated testing to GitHub repo for external PRs
- chore(networking): update function signatures for vpc resources in network vpc stack

### Fixed

- fix(organizations): throttling on ListAccounts call
- fix(control-tower): The baseline 'AWSControlTowerBaseline' cannot be enabled on renamed OUs
- fix(control-tower): change organizations module execution condition
- fix(diff): "Unexpected end of JSON input" error closes [#497](https://github.com/awslabs/landing-zone-accelerator-on-aws/issues/497)
- fix(configrule): Update config rule remediation validation when using KMSMasterKey replacement value
- fix(construct): LZA fails with AWS::Logs::LogGroup already exists

## [1.7.1] - 06-14-2024

### Added

- feat(security-hub): enable cisv3 standard

### Fixed

- fix(logging): CreateServiceLinkedRole fails with LogGroup already exists
- fix(organizations): Update number of retries when using SDKV3 retry strategy
- fix(replacements): add check for undefined accountName

## [1.7.0] - 05-31-2024

### Added

- feat(control-tower): integrate lz management api
- feat(control-tower): integrate lz baseline api
- feat(control-tower): add global region into the Control Tower governed region list
- feat(network): add IPv6 support for DHCP options sets
- feat(network): Provide static IPv6 support for VPC and Subnets
- feat(network): extend IPv6 support to VPC peering, ENI, and TGW static routes
- feat(network): support vpc peering for vpcs created by vpcTemplates
- feat(network): add resolver config to vpc object
- feat(network): add tag property for interface endpoints
- feat(network): add route53 query logging and resolver endpoint handlers
- feat(logging): wildcards in dynamic partitioning
- feat(logging): add cloudwatch log group data protection policy
- feat(ssm): add targetType to documents
- feat(config): update to use json schema
- feat(replacements): add support for ACCOUNT_NAME in user data
- feat(pipeline): move assets to local directory
- feat(pipeline): validate accelerator version in build stage
- feat(regions): add ca-west-1 support
- feat(securityhub): add custom cloudwatch log group for security hub
- feat(iam): allow IAM Principal Arn as well as externalId for trust policy with IAM Roles
- feat(config): added deploymentTargets for awsConfig
- feat(guardduty): added deploymentTargets for GuardDuty

### Changed

- chore(lambda): upgrade to node18 runtime
- chore(sdkv3): remove references to aws-lambda
- chore(sdkv3): remove aws-lambda reference in batch enable standards
- chore(package): tree shake util import to reduce package size
- chore(docs): added docs for local zone subnet creation

### Fixed

- fix(replacements): retrieve mgmt credentials during every config validation
- fix(replacements): throw error for undefined replacement
- fix(replacements): updated logic for ignored replacements
- fix(replacements): updated validation pattern
- fix(replacements): updated EmailAddress type to support replacement strings
- fix(route53): revert getHostedZoneNameForService changes
- fix(identity-center): address identity center resource metadata lookup resources
- fix(identity-center): added permission to create assignments for mgmt
- fix(identity-center): removed custom resource for SSM parameters
- fix(diagnostic-pack): assume role name prefix for external deployment
- fix(logging): refactored logging of Security Hub events
- fix(diff): customizations template lookup
- fix(diff): dependent stack lookup
- fix(diff): added error logging to detect file diff errors
- fix(applications): only lookup shared subnet ids for apps in shared vpcs
- fix(toolkit): fixed deployment behavior for non-customization stage
- fix(toolkit): change asset copy files to syn
- fix(toolkit): move asset processing into main
- fix(organizations): unable to create ou with same name under different parent
- fix(organizations): delete policies based on event
- fix(organizations): Resolve issue where policies are not being updated
- fix(pipeline): send UUID on exception of central logs bucket kms key
- fix(config): Update SSM automation document match string
- fix(config): validate regions in customizations
- fix(service-quotas): check existing limit before request
- fix(idc): explicitly set management account for CDK env
- fix(move-accounts): retry strategy and increase timeout
- fix(alb): Update target types to include lambda
- fix(validation): check for duplicate emails in accounts-config
- fix(validation) Update KMS key lookup validation in security-config

### Configuration Changes

- chore(sample-config): remove breakglass user from the sample configurations
- chore(sample-config): add alerting for breakglass user account usage

## [1.6.4] - 05-23-2024

### Added

- feat(validation): add option to skip scp validation during prepare stage

### Fixed

- fix(toolkit): move custom stack queue out of toolkit

## [1.6.3] - 05-09-2024

### Fixed

- fix(organizations): ignore deletion for policies that do not exist
- fix(organizations): resolve issue where existing policies were not being updated

## [1.6.2] - 03-27-2024

### Fixed

- fix(replacements): throw error for undefined replacements
- fix(diff): dependent CloudFormation stacks not included in diff review stage
- fix(diff): customizations templates are not included in diff review stage
- fix(networking): ca-central-1 physical AZ subnet incorrect
- fix: metadata updates should execute on pipeline completion

### Changed

- chore(documentation): improvements to installation.md

## [1.6.1] - 02-21-2024

### Fixed

- fix(docs): resolve broken links to appropriate pages
- fix(networking): resolve duplicate construct error for endpoint security groups
- fix(networking): Fix Canada region physical AZ Subnet lookup
- fix(docs): broken links in documentation
- fix(route53): associate hosted zones timeout

### Changed

- chore(diagnostics-pack): cleanup

## [1.6.0] - 01-10-2024

### Added

- feat(budgets): Budget notifications accept array of email addresses
- feat(cloudwatch): provide the ability to use CloudWatch service key for LogGroup encryption
- feat(config-service): allow reference of public ssm documents
- feat(customizations): Enhance custom applications to deploy in shared VPC
- feat(firewalls): load firewall configuration from directory and support secret replacement
- feat(lambda): Allow option to use service key for AWS Lambda function environment variables encryption
- feat(networking): add support for targeting network interfaces
- feat(pipeline): use v2 tokens for sts
- feat(regions) Add il-central-1 region
- feat(replacements): added check for commented out replacements-config.yaml
- feat(replacements): extend dynamic parameter lookups
- feat(resource-policies): Support additional AWS services in resource based policies
- feat(s3): make the creation of access log buckets and S3 encryption CMK optional
- feat(ssm): add aggregated ssm region policy construct
- feat(support): add Diagnostic Pack support
- feat(validation): adds configuration validation for cmk replacement in the AWS config remediation lambda.
- feat(validation): add option to skip static validation

### Changed

- chore(documentation): added SBOM instructions to FAQ
- chore(documentation): added Architecture and Design Philosophy section to DEVELOPING.md
- chore(documentation): Update security hub cis 1.4.0 control examples
- chore(esbuild): update build target from node16 to node18
- enhancement(ebs): Add deployment targets to ebs encryption options
- enhancement(iam): added prefix condition to trust policies
- enhancement(logging): Add validation for s3 resource policy attachments against public block access
- enhancement(networking): allow ability to define static replacements for EC2 firewall configurations
- enhancement(networking): allow ability to deploy EC2 firewall in RAM shared VPC account
- enhancement(pipeline): optimize CodeBuild memory for over 1000 stacks
- enhancement(validation): Managed active directory secret config account validation

### Fixed

- fix(aspects): saml lookup for console login to non-standard partitions fails
- fix(budget): sns topic arn for budgets notifications
- fix(config-service): modify public ssm document name validation
- fix(guardduty): export findings frequency and exclude region settings for protections are ignored
- fix(iam): update the iam role for systems manager
- fix(logging): refactored CloudWatch Log exclusion filter to use regex
- fix(networking): Allow for Target Groups with type IP to be created within VPC without targets specified
- fix(networking): added explicit dependency between vpc creation and deletion of default vpc
- fix(networking): create network interface route for firewall in shared vpc
- fix(networking): reverted role name to VpcPeeringRole
- fix(networking): share subnets with tags causes SSM parameter race condition
- fix(networking): add dependency between networkAssociations and GWLB stages
- fix(operations): account warming fails
- fix(organizations): enablePolicyType function blocks tag and backup policy creation in GovCloud
- fix(pipeline): consolidate customizations into single app
- fix(pipeline): exit pipeline upon synth failure
- fix(pipeline): evaluate limits before deploying workloads
- fix(scp): Catch PolicyNotAttachedException when SCP is allow-list strategy
- fix(scp): Add organization_enabled variable to revertSCP Lambda function
- fix(ssm): intermittent failure in OperationsStack, added missing dependency
- fix(toolkit): enforce runOrder for custom stacks in customizations stage
- fix(validation): allow OUs and accounts for MAD shares
- fix(validation): Fix max concurrent stacks validation
- fix(validation): Add validation on static parameters for policy templates
- fix(validation): validate kmsKey and subnet deployment targets

### Configuration Changes

- chore(aws-best-practices-tse-se): migrated to new GitHub repository
- chore(aws-best-practices-cccs-medium): migrated to new GitHub repository

## [1.5.2] - 2023-11-15

### Fixed

- fix(toolkit): enforce runOrder for custom stacks in customizations stage
- fix(aspects): saml lookup for console login to non-standard partitions fails
- fix(pipeline): exit pipeline upon synth failure
- fix(pipeline): consolidate customizations into single app

### Changed

- chore: update libs per audit findings

### Configuration Changes

- chore: migrate cccs and tse-se configuration

## [1.5.1] - 2023-10-19

### Fixed

- fix(iam): Security_Resource stack failure to assume role into suspended and un-enrolled account
- fix(identity-center): operation stack AcceleratorLambdaKey construct already exists
- fix(customizations): Could not load credentials from any providers

## [1.5.0] - 2023-10-05

### Added

- feat(backup) add Backup vault policy
- feat(config): allow users to set stack concurrency
- feat(config) M2131 WAF logging enabled
- feat(control-tower): add control tower controls
- feat(identity-center): add IdentityCenter extended permission set and assignment
- feat(logging): enable non-accelerator subscription filter destination replacement
- feat(logging): move larger CloudWatch logs payloads back into kinesis stream for re-ingestion
- feat(networking): add ability to reference dynamic configuration file replacements and license files for EC2 firewalls
- feat(networking): add dynamic EC2 firewall site-to-site VPN connections and configuration replacements
- feat(networking): add exclude regions for default VPC
- feat(networking): allow gateway and interface endpoint service customizations
- feat(networking): Created Shared ALB and supporting resources (ACM, Target Groups)
- feat(replacements): support Policy Replacements in VPC Endpoint policies
- feat(s3): allow import of S3 buckets
- feat(s3): support lifecycle rules for given prefix
- feat(security-hub): allow customers to disable Security Hub CloudWatch logs
- feat(service-catalog): support service catalog product constraints
- feat(ssm): allow SSM replacements through replacements-config.yaml
- feat(ssm): allow creation of custom SSM parameters
- feat(tags): Support Customer Tags

### Changed

- enhancement(docs): add script to generate versioned TypeDocs
- enhancement(iam): make managed AD resolverRuleName property optional
- enhancement(networking): add ability to define advanced VPN tunnel configuration parameters
- enhancement(networking): add ability to dynamically reference same-VPC subnets as a route destination
- enhancement(networking): add ability to reference physical IDs for subnet availability zones and for Network Firewall endpoint lookups
- enhancement(networking): add AWSManagedAggregateThreatList to supported DNS firewall managed domain lists
- enhancement(pipeline): allow synth and deploy to write to stack specific directories
- enhancement(validation): Add config rule name validation
- enhancement(validation): add name uniqueness check for IAM policies and roles
- enhancement(validation): add validation for security delegated admin account
- chore(deps): bump semver to 7.5.2
- chore(deps): bump lerna to 7.2.0
- chore(deps): bump proxy-agent to 6.3.0
- chore(deps): bump aws-cdk to 2.93.0
- chore(docs): added instructions for validations and tests
- chore(docs): added documentation for excluded regions in audit manager
- chore(docs): document dynamic partitioning format in TypeDocs
- chore(docs): remove invalid targets for routeTableEntry
- chore(docs): update TransitGatewayAttachmentConfig docs to reflect subnet update behavior
- chore(docs): updated typedoc example for budget notifications
- chore(docs): update maxAggregationInterval to match appropriate unit
- chore(docs): VPC Flow Logs central logging method indicated service-native S3 logging
- chore(logging): add accelerator roles to central bucket policy
- chore(organizations): Moved getOrgId function to config
- chore(organizations): Removed Check for Tag and Backup policies in AWS GovCloud
- chore(test): update test pipeline lambda functions to Node.js 16 runtime
- chore(utils): moved chunkArray to utils
- chore(validation): Remove let from config validation
- chore: license file updates
- chore: refactor engine to reduce complexity
- chore: updated dependencies for aws-sdk

### Fixed

- fix(accelerator-prefix): accelerator prefix remains hardcoded in some constructs
- fix(accounts): allow Control Tower account enrollment in GovCloud
- fix(acm): Duplicate certificate imported on CR update
- fix(applications): allow launchTemplates without userData, remove securityGroup checks
- fix(audit-manager): excluded regions list ignored in security audit stack
- fix(bootstrap): synth large environments runs out of memory
- fix(cdk): fixed promise bug for parallel deployments
- fix(cloudwatch): log replication with exclusion times out
- fix(cloudwatch): Updated logic to deploy CW log groups to OUs
- fix(customizations): make security groups optional in launch templates
- fix(deployment) - Enforce IMDS v2 for Managed Active Directory controlling EC2 instance
- fix(guardduty): create guardduty prefix in s3 destination when prefix deleted by life cycle policy
- fix(guardduty): support account create and delete actions for more than 50 accounts
- fix(guardduty): Delete publishing destination when enabled is false
- fix(guardduty): Updated createMembers function to use SDKv3
- fix(iam): remove permissive runInstance from policy
- fix(iam): add IAM validation for roles, groups, users to Policies
- fix(iam): failed to assume role with static partition
- fix(iam): Added error handling for service linked role already existing
- fix(iam): update boundary control policy IAM get user actions
- fix(identity-center): incorrect sso regional endpoint
- fix(identity-center): fix api rate exceeded issue
- fix(limits): Allow service quota limits to be defined with regions
- fix(logging): change kms key lookup for central bucket
- fix(logging): fixed logging stack deployment order
- fix(logging): central log bucket cmk role exists when centralized logging changed
- fix(logging): enable CloudWatch logging on Firehose
- fix(logging): Add prefix creation for imported central log buckets
- fix(logging): add firehose records processor to exclusion list default
- fix(logging): compress logs within lambda and set firehose transform to uncompressed
- fix(MAD): Remove key pair from MAD instance
- fix(networking): duplicate construct error when creating GWLB endpoints in multiple VPCs under the same account
- fix(networking): fix underscore subnet names
- fix(networking): Transit gateway peering fails when multiple accepter tgw has multiple requester
- fix(networking): Fixed IPv6 validation for Prefix Lists
- fix(networking): incorrect private hosted zones created for interface endpoint services with specific API subdomains
- fix(networking): AZ not defined error when outpost subnet is configured
- fix(networking): fixed isTarget conditions for target groups
- fix(networking): update regional conditions for shared ALBs
- fix(networking): EC2 firewall config replacements incorrectly matches multiple variables on a single line
- fix(networking): EC2 firewall config replacements missing hostname lookup
- fix(organizations): load ou units asynchronously
- fix(pipeline): useManagementAccessRole optional
- fix(pipeline): time out in CodePipeline Review stage
- fix(pipeline): change assume role behavior on management account
- fix(pipeline): add nagSupression to firewall service linked role
- fix(pipeline): toolkit does not use prefix variable
- fix(replacements): Updated generatePolicyReplacements arguments to include organization id
- fix(roles): add UUID to service linked role to prevent accidental deletion
- fix(roles): make security audit stack partition aware
- fix(roles): add delay on service linked role creation
- fix(roles): create service linked role in custom resource
- fix(saml): SAML login is hardcoded
- fix(s3): access logs bucket external policy fix
- fix(scp): scpRevertChanges should use accelerator prefix
- fix(security): bring your own KMS key cannot reference service-linked roles in key policy file
- fix(security): Increased memory for GuardDuty custom resource
- fix(security): custom config rule discarding triggering resource types
- fix(ssm): PutSsmParameter upgrade from v1.3.x to v1.4.2+ fails
- fix(ssm): Added check to see if roles exist before policy attachment
- fix(sso): Added validation to flag permission set assignments created for management account
- fix(tagging): Accel-P tag is appropriately set on resources
- fix(uninstaller) detach customer policies prior to delete
- fix(validation): Add config rule name validation
- fix(validation): validate certificate deployment target
- fix(validation): undefined Config remediation target account name causes false positive

### Configuration Changes

- enhancement(aws-best-practices): Added README for Best Practices
- enhancement(aws-best-practices): Update Macie Permissions
- enhancement(aws-best-practices): apply SCPs to security OU
- enhancement(aws-best-practices-govcloud):update AWS GovCloud(US) configuration per FedRAMP assessment
- chore(education): migrate EDU sample configuration directory to external repository
- chore(elections): remove election sample directory
- chore(config): cccs/tse Config updates

## [1.4.3] - 2023-07-19

### Fixed

- fix(logging): cloudwatch logging, change log format in firehose to json
- fix(organizations): large OU organizations fail to load during prepare stage
- fix(networking): cannot provision new IPAM subnets when VPC has CIDRs from non-contiguous CIDR blocks
- fix(networking): Modify Transit Gateway resource lookup construct ids
- fix(validate-config): ValidateEnvironmentConfig improperly evaluates enrolled CT accounts as not enrolled

### Configuration Changes

- chore(aws-best-practices-tse-se): include granular billing SCP permission updates
- chore(aws-best-practices-cccs-medium): include granular billing SCP permission updates

## [1.4.2] - 2023-06-16

### Fixed

- fix(ssm): PutSsmParameters custom resource ignores new accounts
- chore(organizations): moved getOrganizationId to organizations-config
- fix(iam): service linked roles fail to create in multi-region deployment
- fix(validation): TGW route validation fails when prefixList deployment targets do not have excluded regions
- fix(validation): incorrectly configured security delegated admin account isn’t caught by validation
- fix(docs): README indicates S3 server access logs are replicated to central logs bucket

## [1.4.1] - 2023-05-18

### Fixed

- fix(route53): route53 resolver configuration depends on Network Firewall configuration
- fix(config): AWS Config recorder failure when enabled in new installation
- fix(installer): set default value for existing config repository parameters
- fix(networking): non-wildcard record missing in hosted zone for centralized S3 interface endpoints
- chore(bootstrap): update CDK version to 2.79.1
- chore(lambda): Increased memory size of custom resources

## [1.4.0] - 2023-05-03

### Added

- feat(config): Utilize existing AWS Config Service Delivery Channel
- feat(installer): Support custom prefix for LZA resources
- feat(logging) Add S3 prefix to Config Recorder delivery channel
- feat(networking): Added deploymentTargets property for prefix lists
- feat(networking): add ability to reference same-account IPAM subnets in Security Groups and NACLs
- feat(scp): Implement SCP allow-list strategy
- feat(security-config) Add ability to define CloudWatch Log Groups
- feat(security hub): allow definition of deploymentTargets for Security Hub standards
- feat(validation): verify no ignored OU accounts are included in accounts-config file

### Changed

- chore(app): Update AWS CDK version to 2.70.0
- chore(docs): adding optional flags and replacement warnings to SecurityConfig and NetworkConfig
- chore(network): network stack refactor to assist in development efforts
- enhancement(cdk): Configure CDK to use managementAccountAccessRole for all actions
- enhancement(logging): Reduce logging in firehose processor to optimize cost
- enhancement(networking): replicate Security Groups to Accounts with RAM shared subnets
- enhancement(network): make vpcFlowLogs property optional

### Fixed

- fix(accounts): methods used to retrieve Account IDs for Root OU targets return ignored accounts
- fix(bootstrap): Forced bootstrap update for non-centralized CDK buckets
- fix(budgets): unable to deploy AWS Budgets in Regions without vpc endpoint
- fix(ebs): EBS encryption policy references Account instead of Region
- fix(logging): remove nested looping for additional statements
- fix(networking): fix IPAM SSM lookup role name mismatch
- fix(networking): VPC-level ALBs and NLBs may reference incorrect logging bucket region
- fix(networking): replicating shared VPC/subnet tags to consumer account fails if sharing subnets from multiple owner accounts
- fix(networking): default VPCs are not deleted if the excludedAccounts property is not included
- fix(pipeline): Credential timeout for long running stages
- fix(sso): permission sets and assignments created outside of LZA cause pipeline failure
- chore(application-stack): refactor application stack to reduce complexity

### Configuration Changes

- feat(lza-sample-config-education): Added additional security-config controls
- feat(lza-sample-config-tse-se): Added AWS Control Tower installation instructions
- enhancement(lza-sample-config): Replace hard-coded management role in guardrail SCPs with a variable
- enhancement(lza-sample-config-cccs-medium): updated configuration to utilize accelerator prefix feature
- enhancement(lza-sample-config-tse-se): updated install instructions for GitHub personal access token

## [1.3.2] - 2023-03-02

### Changed

- enhancement(securityhub): enable nist 800-53 rev5 standard
- fix(network): allow -1:-1 port range in NACL config
- fix(validation): fix OU validation
- fix: conflicting logical id for org lookup in createIpamSsmRole

### Configuration Changes

- chore: update sample config to use nist 800-53 security hub standard

## [1.3.1] - 2023-02-28

### Added

- feat: add region support for me-central-1
- feat: add region support for ap-south-2, ap-southeast-3, ap-southeast-4
- feat: add region support for eu-central-2, eu-south-2
- feat(controltower): create up to 5 ControlTower accounts accounts concurrently
- feat(servicecatalog): add ability to define Service Catalog portfolios and products
- feat(servicecatalog): enable principal association with existing IAM resources
- feat(servicecatalog): add option to propagate principal associations for Service Catalog portfolios
- feat(servicecatalog): add support for AWS Identity Center (formerly SSO) principal associations with Service Catalog portfolios
- feat(installer): allow installer stack to use an existing config repository
- feat(network): remove default Security Group ingress and egress rules of VPC
- feat(network): elastic IP address allocation for NAT gateway
- feat(network): add support for referencing cross-account and cross-region subnets in network ACLs
- feat(iam): allow account lookups for IAM trust policies
- feat(identitycenter): add support for overriding delegated admin in Identity Center
- feat(account): add account warming
- feat(logs): add S3 prefixes for GuardDuty, Config and ELB
- feat(customizations): add capability to pass parameters to Stacks and StackSets
- feat(config): add support to enable config aggregation
- feat(docs): added FAQ

### Changed

- enhancement(network): add validation for route table names
- enhancement(network): GWLB VPC type and delegated admin account validation checks
- enhancement(network): add ability to define private NAT gateway connectivity type
- enhancement(network): modularize network validation classes
- enhancement(network): improve VPC validation
- enhancement(network): improve transitGateways validation
- enhancement(network): add validation for dhcpOptions and prefixLists
- enhancement(network): improve centralNetworkServices validation
- enhancement(network): update NFW config objects for enhanced error checking
- enhancement(network): allow specification of TGW attachment options in GovCloud
- enhancement(cloudformation): upload StackSet template as asset before deployment
- enhancement(builds): disable privileged mode in Code Build
- chore(logger): move logger to accelerator utils
- chore(logger): improved logger usage
- fix(app): throw error at app-level try/catch
- fix(installer): github token not properly updating in Code Pipeline
- fix(sts): assume role plugin uses regional sts endpoints
- fix(logging): use correct region for organization trail centralized logging
- fix(network): allow TGW route table associations/propagations for separate attachments to the same VPC
- fix(network): cannot create a STRICT_ORDER rule group when using rulesFile
- fix(network): ALB/NLB bucket region correction for accessLogs
- fix(network): fix cross-account nacl entry construct name
- fix(network): fix IPAM CIDR Role
- fix(network): fix security group enum typo from MYSQL to MSSQL
- fix(network): VPC using IPAM not creating cross-region
- fix(network): S2S VPN resource reference fails in GovCloud
- fix(network): inter-region tgw peering unable to find SSM parameter in second region
- fix(securityhub): failure disabling SecurityHub standards
- fix:(guardduty): issue configuring GuardDuty for opt-in regions
- fix(uninstaller): delete termination protected config repo
- fix(uninstaller): ecr delete error handling
- fix(uninstaller): ecr cleanups with full uninstall option
- fix(logging): ignore CloudWatch logs retention when existing log retention is higher than specified in global config
- fix(logging): fix organization trail centralized logging region parameter
- fix(config): VPC route validation fails when no route specified
- fix(cloudtrail): check for cloudtrail.enable property before creating account trails

### Configuration Changes

- chore: consolidate finance configs to lza-sample-config
- chore: remove default limits increase from lza-sample-config config
- chore: update education config
- chore: add lifecycle rules to lza-sample-config
- fix: update the readme file name in AWS GovCloud (US) configurations
- fix: update lock down scp with control tower role
- enhancement: enabled versioning on sample template s3 buckets

## [1.3.0] - 2022-12-21

### Added

- feat(installer): add support for organization only install
- feat(network): add ability to create site-to-site vpn to tgw
- feat(network): add ability to specify file with list of suricata rules for network firewall
- feat(network): add ability to specify transit gateway peering
- feat(network): add ability to create routes for vpc peering connections
- feat(network): add ability to create and reference VGWs for VPNs, subnet routes, and gateway route table associations
- feat(network): add ability to create third-party firewalls
- feat(network): add ability to configure firewall manager
- feat(network): add ability to define ALBs and NLBs
- feat(logs): allow specification of centralized logging bucket region independent of home region
- feat(iam): add ability for IAM policy replacements
- feat(organizations): add support to ignore organizational units
- feat(organizations): add functionality to move accounts between ous (orgs-only install)
- feat(security): add centralized and configurable sns topics
- feat(security): add ability to create ACM from s3 and integrate that with ELBv2
- feat(guardduty): enable S3 export config override
- feat(guardduty): provide functionality to enable EKS protection
- feat(ssm): enable SSM Inventory
- feat(securityhub): add support for CIS 1.4.0 controls in SecurityHub
- feat(cloudformation): Create custom CloudFormation stacks
- feat(s3): add ability to define policy statements to s3 buckets and keys
- feat(quotas): limits increase for services
- feat(sso): add ability to configure iam identity center
- feat(mad): add ability to configure managed ad
- feat(kms): allow parameter replacement in key files

### Changed

- enhancement(network): add use of static CIDR property for VPC templates
- enhancement(network): update Direct Connect custom resource logic to handle asynchronous actions
- enhancement(network): add Resolver endpoint name to deployed endpoints
- enhancement(logging): transform cloudwatch logs data to allow query from athena
- enhancement(organizations): move replacements to stack level
- enhancement(organizations): added checks for scps with no OUs or accounts
- enhancement(organizations): validate scp count
- enhancement(configs): add config rules and ssm auto remediation in AWS GovCloud (US) reference config
- fix(logging): update central log key lookup set log bucket to central log region
- fix(logging): move account CloudTrail S3 logs to central log bucket
- fix(organizations): add cases for null organizations and accounts in SCP
- fix(pipeline): force bootstraping to run in global region and home region if missing
- fix(ssm) limit api calls to 20 accounts per invocation
- fix(sns): update sns policies
- fix(sns): added account check on sns kms key policy
- fix(kms): add ebs kms policy for cloud9
- fix(security): updated sns topic to use home region rather than global region

### New Configurations

- [US Aerospace](https://docs.aws.amazon.com/solutions/latest/landing-zone-accelerator-on-aws/aerospace.html)
- [US State and Local Government Central IT](https://docs.aws.amazon.com/solutions/latest/landing-zone-accelerator-on-aws/central-it.html)
- [Canadian Centre for Cyber Security (CCCS) Cloud Medium](https://docs.aws.amazon.com/solutions/latest/landing-zone-accelerator-on-aws/canadian-centre-for-cyber-security-cccs-cloud-medium.html)
- [Trusted Secure Enclaves Sensitive Edition (TSE-SE) for National Security, Defence, and National Law Enforcement](https://docs.aws.amazon.com/solutions/latest/landing-zone-accelerator-on-aws/trusted-secure-enclaves-sensitive-edition-for-national-security-defence-and-national-law-enforcement.html)
- [Elections](https://docs.aws.amazon.com/solutions/latest/landing-zone-accelerator-on-aws/elections.html)
- [Finance (Tax)](https://docs.aws.amazon.com/solutions/latest/landing-zone-accelerator-on-aws/finance-tax.html)

## [1.2.2] - 2022-11-04

### Changed

- fix(budgets) budgets causing operations stack to fail
- fix(app) wrap execution in try/catch to surface errors

## [1.2.1] - 2022-10-13

### Added

- feat(govcloud): add updated govcloud config files
- feat(govcloud): add govcloud account vending service catalog product
- feat(configs): add healthcare sample config files
- feat(configs): add support aws-cn and config files

### Changed

- fix(cloudwatch): change security config to support CT organization-level cloudtrail log metrics creation
- fix(logging): cloudwatch log replication in aws-us-gov partition
- fix(config): syntax error AWS GovCloud (US) config
- fix(bootstrap): cdk centralization bug fix
- fix(logging): move session manager principal access
- fix(security): update package dependencies
- fix(installer): solution-helper is emitting delete event
- fix(installer): remove installer kms key from loggroup
- fix(logging): log replication KMS created in log receiving account only
- fix(config): update network config to align with diagrams
- fix(logging): set resource dependence for accountTrail CloudWatch log group.
- fix (pipeline): fix issue with changeset creation and bootstrap

## [1.2.0] - 2022-09-22

### Added

- feat(iam): add path property to IAM RoleSets
- feat(logging): Allow configuration of CloudTrail Insights and configuration of Organization Trail
- feat(logging): Centralized Logging
- feat(network): add ability to configure Gateway Load Balancer
- feat(network): AWS Outpost Support
- feat(network): Add ability to configure Direct Connect
- feat(network): add ability to define gateway route tables
- feat(organizations): Update guardrail scp to include CloudTrail and CloudWatch Logs
- feat(partition): add support for aws-iso-b
- feat(s3): Apply Lifecycle Rules to Central Log Bucket
- feat(security): localize KMS key for every environment and service
- feat(security): Add Custom KMS CMKs
- enhancement(network): Add tags to RAM shared subnets/vpc

### Changed

- fix(budgets): Budget reports deployment targets bug
- fix(config): add checks for OU presence in organization config file from other config files where OUs are referred
- fix(config): Fix issues in network-config.yaml reference
- fix(iam): iam user password is not set properly
- fix(iam): Cross Account SSM parameter role creates in every region
- fix(installer): Updating git Personal Access Token not working once it's expired
- fix(installer): Fix duplicate execution of pipeline
- fix(logging):Update sessionmanager logging
- fix(logging): Existing organization trail fails in organization stack
- fix(logging) - lambdaKey lookup only in homeRegion
- fix(network): VPC templates rework
- fix(network): Fix bug with tcpFlags and source/destination bug with network firewall
- fix(network): move endpoint creation to new GWLB-specific stack
- fix(network): allow multiple VPCs to fetch a RAM share ID for the same IPAM pool or network firewall policy
- fix(network): VPC flowlog bucket exists failure when network-vpc stack updates with new vpc with s3 flow log destination
- fix(s3): added error logic for expiration values
- fix(security) AWS Macie ExportConfigClassification fails when new account added
- fix(security): Check keyManagementService for undefined
- fix(security): permissions for CrossAccountAcceleratorSsmParamAccessRole
- fix(security): When excluded in config, do not enable the automatically enabled standards for security hub
- fix(security): Fix issue with GuardDuty S3 protection not enabled in all accounts
- fix(security): Empty EBS encryption key in default config file causes pipeline failure
- fix(installer): Enable pipeline notification only for the regions that support AWS CodeStar
- chore(build): upgrade to cdk v2.28.0

## [1.1.0] - 2022-08-22

### Added

- feat(auditmanager): add support to enable AWS Audit Manager
- feat(cloudformation): enable termination protection for all stacks
- feat(config): Add the ability to add tags to AWS Config rules
- feat(controltower): add drift detection for AWS Control Tower
- feat(detective): add support to enable Amazon Detective
- feat(installer): add ability to launch the accelerator pipeline at completion of installer pipeline
- feat(network): add managed prefix list as a destination in subnet and tgw route tables
- feat(network): add ability to define Amazon Route 53 resolver SYSTEM rules
- feat(vpc): add ability to use IPAM address pools
- enhancement: add AWS GovCloud (US) sample configuration

### Changed

- fix(organizations): security services Amazon GuardDuty, Amazon Macie, and AWS Security Hub failing when multiple new regions registered
- fix(organizations): fix organizational unit creation and GovCloud account add to organization
- fix(iam): fix failing pipeline tests due to service linked role descriptions
- fix(network): vpc interface endpoints workflows for GovCloud
- fix(network): outbound NACL entries causing duplicate entry error
- fix(network): Add check for route entry types in network-vpc stack
- fix(route53): add uuid to r53association custom resource to force reevaluation
- enhancement(network): make route table target property optional
- enhancement(budget): budgets scope based on account or ou
- enhancement(backup): update backup vaults to use the accelerator key
- enhancement(pipeline): move config lint checks to build stage
- enhancement(organizations): add pitr to config table
- chore(build): update to javascript sdk v2.1152.0
- chore(build): upgrade to cdk v2.25.0
- chore(build): update lerna to 5.1.8
- chore(readme): update installer stack instructions
- chore(iam): Update default boundary policy to require MFA
- chore(installer): Added email constraints for installer stack

## [1.0.1] - 2022-06-03

### Changed

- fix(installer): require branch param in installer
- fix(accounts): accounts stack fails in GovCloud when enabling SERVICE_CONTROL_POLICY type
- enhancement: added more explicit error message in account config
- fix(controltower): support creation of new account in nested OU with Control Tower

## [1.0.0] - 2022-05-23

### Added

- All files, initial version<|MERGE_RESOLUTION|>--- conflicted
+++ resolved
@@ -5,15 +5,6 @@
 The format is based on [Keep a Changelog](https://keepachangelog.com/en/1.0.0/),
 and this project adheres to [Semantic Versioning](https://semver.org/spec/v2.0.0.html).
 
-<<<<<<< HEAD
-## [1.9.2] - 08-26-2024
-
-### Fixed
-
-- fix(metadata): fixed config file writes with codecommit
-- fix(validation): configuration validation failure when SecurityHub was enabled with Control Tower
-- fix(control-tower): skip existing ct identifier check when ct is not enabled
-=======
 ## [1.10.0] - 10-16-2024
 
 ### Added
@@ -86,7 +77,6 @@
 - fix(control-tower): skip existing ct identifier check when ct is not enabled
 - fix(metadata): fixed config file writes with codecommit
 - fix(validation): configuration validation failure when SecurityHub was enabled with Control Tower
->>>>>>> 26e8805e
 
 ### Changed
 
