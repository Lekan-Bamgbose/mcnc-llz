// Jest Snapshot v1, https://goo.gl/fbAQLP

exports[`NetworkVpcDnsStack Construct(NetworkVpcDnsStack):  Snapshot Test 1`] = `
{
  "Parameters": {
    "SsmParameterValueacceleratorkmslambdakeyarnC96584B6F00A464EAD1953AFF4B05118Parameter": {
      "Default": "/accelerator/kms/lambda/key-arn",
      "Type": "AWS::SSM::Parameter::Value<String>",
    },
    "SsmParameterValueacceleratornetworkroute53ResolverendpointsacceleratorinboundidC96584B6F00A464EAD1953AFF4B05118Parameter": {
      "Default": "/accelerator/network/route53Resolver/endpoints/accelerator-inbound/id",
      "Type": "AWS::SSM::Parameter::Value<String>",
    },
    "SsmParameterValueacceleratornetworkroute53ResolverendpointsacceleratoroutboundidC96584B6F00A464EAD1953AFF4B05118Parameter": {
      "Default": "/accelerator/network/route53Resolver/endpoints/accelerator-outbound/id",
      "Type": "AWS::SSM::Parameter::Value<String>",
    },
    "SsmParameterValueacceleratornetworkvpcNetworkEndpointsendpointsaccessanalyzerdnsC96584B6F00A464EAD1953AFF4B05118Parameter": {
      "Default": "/accelerator/network/vpc/Network-Endpoints/endpoints/access-analyzer/dns",
      "Type": "AWS::SSM::Parameter::Value<String>",
    },
    "SsmParameterValueacceleratornetworkvpcNetworkEndpointsendpointsaccessanalyzerhostedZoneIdC96584B6F00A464EAD1953AFF4B05118Parameter": {
      "Default": "/accelerator/network/vpc/Network-Endpoints/endpoints/access-analyzer/hostedZoneId",
      "Type": "AWS::SSM::Parameter::Value<String>",
    },
    "SsmParameterValueacceleratornetworkvpcNetworkEndpointsendpointscodeartifactapidnsC96584B6F00A464EAD1953AFF4B05118Parameter": {
      "Default": "/accelerator/network/vpc/Network-Endpoints/endpoints/codeartifact.api/dns",
      "Type": "AWS::SSM::Parameter::Value<String>",
    },
    "SsmParameterValueacceleratornetworkvpcNetworkEndpointsendpointscodeartifactapihostedZoneIdC96584B6F00A464EAD1953AFF4B05118Parameter": {
      "Default": "/accelerator/network/vpc/Network-Endpoints/endpoints/codeartifact.api/hostedZoneId",
      "Type": "AWS::SSM::Parameter::Value<String>",
    },
    "SsmParameterValueacceleratornetworkvpcNetworkEndpointsendpointscodeartifactrepositoriesdnsC96584B6F00A464EAD1953AFF4B05118Parameter": {
      "Default": "/accelerator/network/vpc/Network-Endpoints/endpoints/codeartifact.repositories/dns",
      "Type": "AWS::SSM::Parameter::Value<String>",
    },
    "SsmParameterValueacceleratornetworkvpcNetworkEndpointsendpointscodeartifactrepositorieshostedZoneIdC96584B6F00A464EAD1953AFF4B05118Parameter": {
      "Default": "/accelerator/network/vpc/Network-Endpoints/endpoints/codeartifact.repositories/hostedZoneId",
      "Type": "AWS::SSM::Parameter::Value<String>",
    },
    "SsmParameterValueacceleratornetworkvpcNetworkEndpointsendpointsec2dnsC96584B6F00A464EAD1953AFF4B05118Parameter": {
      "Default": "/accelerator/network/vpc/Network-Endpoints/endpoints/ec2/dns",
      "Type": "AWS::SSM::Parameter::Value<String>",
    },
    "SsmParameterValueacceleratornetworkvpcNetworkEndpointsendpointsec2hostedZoneIdC96584B6F00A464EAD1953AFF4B05118Parameter": {
      "Default": "/accelerator/network/vpc/Network-Endpoints/endpoints/ec2/hostedZoneId",
      "Type": "AWS::SSM::Parameter::Value<String>",
    },
    "SsmParameterValueacceleratornetworkvpcNetworkEndpointsendpointsec2messagesdnsC96584B6F00A464EAD1953AFF4B05118Parameter": {
      "Default": "/accelerator/network/vpc/Network-Endpoints/endpoints/ec2messages/dns",
      "Type": "AWS::SSM::Parameter::Value<String>",
    },
    "SsmParameterValueacceleratornetworkvpcNetworkEndpointsendpointsec2messageshostedZoneIdC96584B6F00A464EAD1953AFF4B05118Parameter": {
      "Default": "/accelerator/network/vpc/Network-Endpoints/endpoints/ec2messages/hostedZoneId",
      "Type": "AWS::SSM::Parameter::Value<String>",
    },
    "SsmParameterValueacceleratornetworkvpcNetworkEndpointsendpointsecrdkrdnsC96584B6F00A464EAD1953AFF4B05118Parameter": {
      "Default": "/accelerator/network/vpc/Network-Endpoints/endpoints/ecr.dkr/dns",
      "Type": "AWS::SSM::Parameter::Value<String>",
    },
    "SsmParameterValueacceleratornetworkvpcNetworkEndpointsendpointsecrdkrhostedZoneIdC96584B6F00A464EAD1953AFF4B05118Parameter": {
      "Default": "/accelerator/network/vpc/Network-Endpoints/endpoints/ecr.dkr/hostedZoneId",
      "Type": "AWS::SSM::Parameter::Value<String>",
    },
    "SsmParameterValueacceleratornetworkvpcNetworkEndpointsendpointseksdnsC96584B6F00A464EAD1953AFF4B05118Parameter": {
      "Default": "/accelerator/network/vpc/Network-Endpoints/endpoints/eks/dns",
      "Type": "AWS::SSM::Parameter::Value<String>",
    },
    "SsmParameterValueacceleratornetworkvpcNetworkEndpointsendpointsekshostedZoneIdC96584B6F00A464EAD1953AFF4B05118Parameter": {
      "Default": "/accelerator/network/vpc/Network-Endpoints/endpoints/eks/hostedZoneId",
      "Type": "AWS::SSM::Parameter::Value<String>",
    },
    "SsmParameterValueacceleratornetworkvpcNetworkEndpointsendpointskmsdnsC96584B6F00A464EAD1953AFF4B05118Parameter": {
      "Default": "/accelerator/network/vpc/Network-Endpoints/endpoints/kms/dns",
      "Type": "AWS::SSM::Parameter::Value<String>",
    },
    "SsmParameterValueacceleratornetworkvpcNetworkEndpointsendpointskmshostedZoneIdC96584B6F00A464EAD1953AFF4B05118Parameter": {
      "Default": "/accelerator/network/vpc/Network-Endpoints/endpoints/kms/hostedZoneId",
      "Type": "AWS::SSM::Parameter::Value<String>",
    },
    "SsmParameterValueacceleratornetworkvpcNetworkEndpointsendpointslogsdnsC96584B6F00A464EAD1953AFF4B05118Parameter": {
      "Default": "/accelerator/network/vpc/Network-Endpoints/endpoints/logs/dns",
      "Type": "AWS::SSM::Parameter::Value<String>",
    },
    "SsmParameterValueacceleratornetworkvpcNetworkEndpointsendpointslogshostedZoneIdC96584B6F00A464EAD1953AFF4B05118Parameter": {
      "Default": "/accelerator/network/vpc/Network-Endpoints/endpoints/logs/hostedZoneId",
      "Type": "AWS::SSM::Parameter::Value<String>",
    },
    "SsmParameterValueacceleratornetworkvpcNetworkEndpointsendpointss3dnsC96584B6F00A464EAD1953AFF4B05118Parameter": {
      "Default": "/accelerator/network/vpc/Network-Endpoints/endpoints/s3/dns",
      "Type": "AWS::SSM::Parameter::Value<String>",
    },
    "SsmParameterValueacceleratornetworkvpcNetworkEndpointsendpointss3globalaccesspointdnsC96584B6F00A464EAD1953AFF4B05118Parameter": {
      "Default": "/accelerator/network/vpc/Network-Endpoints/endpoints/s3-global.accesspoint/dns",
      "Type": "AWS::SSM::Parameter::Value<String>",
    },
    "SsmParameterValueacceleratornetworkvpcNetworkEndpointsendpointss3globalaccesspointhostedZoneIdC96584B6F00A464EAD1953AFF4B05118Parameter": {
      "Default": "/accelerator/network/vpc/Network-Endpoints/endpoints/s3-global.accesspoint/hostedZoneId",
      "Type": "AWS::SSM::Parameter::Value<String>",
    },
    "SsmParameterValueacceleratornetworkvpcNetworkEndpointsendpointss3hostedZoneIdC96584B6F00A464EAD1953AFF4B05118Parameter": {
      "Default": "/accelerator/network/vpc/Network-Endpoints/endpoints/s3/hostedZoneId",
      "Type": "AWS::SSM::Parameter::Value<String>",
    },
    "SsmParameterValueacceleratornetworkvpcNetworkEndpointsendpointssecretsmanagerdnsC96584B6F00A464EAD1953AFF4B05118Parameter": {
      "Default": "/accelerator/network/vpc/Network-Endpoints/endpoints/secretsmanager/dns",
      "Type": "AWS::SSM::Parameter::Value<String>",
    },
    "SsmParameterValueacceleratornetworkvpcNetworkEndpointsendpointssecretsmanagerhostedZoneIdC96584B6F00A464EAD1953AFF4B05118Parameter": {
      "Default": "/accelerator/network/vpc/Network-Endpoints/endpoints/secretsmanager/hostedZoneId",
      "Type": "AWS::SSM::Parameter::Value<String>",
    },
    "SsmParameterValueacceleratornetworkvpcNetworkEndpointsendpointsssmdnsC96584B6F00A464EAD1953AFF4B05118Parameter": {
      "Default": "/accelerator/network/vpc/Network-Endpoints/endpoints/ssm/dns",
      "Type": "AWS::SSM::Parameter::Value<String>",
    },
    "SsmParameterValueacceleratornetworkvpcNetworkEndpointsendpointsssmhostedZoneIdC96584B6F00A464EAD1953AFF4B05118Parameter": {
      "Default": "/accelerator/network/vpc/Network-Endpoints/endpoints/ssm/hostedZoneId",
      "Type": "AWS::SSM::Parameter::Value<String>",
    },
    "SsmParameterValueacceleratornetworkvpcNetworkEndpointsendpointsssmmessagesdnsC96584B6F00A464EAD1953AFF4B05118Parameter": {
      "Default": "/accelerator/network/vpc/Network-Endpoints/endpoints/ssmmessages/dns",
      "Type": "AWS::SSM::Parameter::Value<String>",
    },
    "SsmParameterValueacceleratornetworkvpcNetworkEndpointsendpointsssmmessageshostedZoneIdC96584B6F00A464EAD1953AFF4B05118Parameter": {
      "Default": "/accelerator/network/vpc/Network-Endpoints/endpoints/ssmmessages/hostedZoneId",
      "Type": "AWS::SSM::Parameter::Value<String>",
    },
    "SsmParameterValueacceleratornetworkvpcNetworkEndpointsidC96584B6F00A464EAD1953AFF4B05118Parameter": {
      "Default": "/accelerator/network/vpc/Network-Endpoints/id",
      "Type": "AWS::SSM::Parameter::Value<String>",
    },
    "SsmParameterValueacceleratornetworkvpcNetworkInspectionidC96584B6F00A464EAD1953AFF4B05118Parameter": {
      "Default": "/accelerator/network/vpc/Network-Inspection/id",
      "Type": "AWS::SSM::Parameter::Value<String>",
    },
    "SsmParameterValueacceleratornetworkvpcNetworkSecondaryidC96584B6F00A464EAD1953AFF4B05118Parameter": {
      "Default": "/accelerator/network/vpc/Network-Secondary/id",
      "Type": "AWS::SSM::Parameter::Value<String>",
    },
    "SsmParameterValueacceleratornetworkvpcWorkloadTemplateidC96584B6F00A464EAD1953AFF4B05118Parameter": {
      "Default": "/accelerator/network/vpc/Workload-Template/id",
      "Type": "AWS::SSM::Parameter::Value<String>",
    },
  },
  "Resources": {
    "AcceleratorOutboundResolverRuleExampleRule8B329125": {
      "Properties": {
        "DomainName": "example.com",
        "Name": "example-rule",
        "ResolverEndpointId": {
          "Ref": "SsmParameterValueacceleratornetworkroute53ResolverendpointsacceleratoroutboundidC96584B6F00A464EAD1953AFF4B05118Parameter",
        },
        "RuleType": "FORWARD",
        "Tags": [
          {
            "Key": "Name",
            "Value": "example-rule",
          },
        ],
        "TargetIps": [
          {
            "Ip": "1.1.1.1",
            "Port": "5353",
          },
          {
            "Ip": "2.2.2.2",
          },
        ],
      },
      "Type": "AWS::Route53Resolver::ResolverRule",
    },
    "AcceleratorOutboundResolverRuleInboundTargetRule35E9CFD7": {
      "Properties": {
        "DomainName": "aws.internal.domain",
        "Name": "inbound-target-rule",
        "ResolverEndpointId": {
          "Ref": "SsmParameterValueacceleratornetworkroute53ResolverendpointsacceleratoroutboundidC96584B6F00A464EAD1953AFF4B05118Parameter",
        },
        "RuleType": "FORWARD",
        "Tags": [
          {
            "Key": "Name",
            "Value": "inbound-target-rule",
          },
        ],
        "TargetIps": {
          "Fn::GetAtt": [
            "AcceleratorOutboundResolverRuleInboundTargetRuleLookupInbound44F7FDD0",
            "ipAddresses",
          ],
        },
      },
      "Type": "AWS::Route53Resolver::ResolverRule",
    },
    "AcceleratorOutboundResolverRuleInboundTargetRuleLookupInbound44F7FDD0": {
      "DeletionPolicy": "Delete",
      "DependsOn": [
        "CustomResolverEndpointAddressesCustomResourceProviderLogGroup70A41B6B",
      ],
      "Properties": {
        "ServiceToken": {
          "Fn::GetAtt": [
            "CustomResolverEndpointAddressesCustomResourceProviderHandler09D4123E",
            "Arn",
          ],
        },
        "endpointId": {
          "Ref": "SsmParameterValueacceleratornetworkroute53ResolverendpointsacceleratorinboundidC96584B6F00A464EAD1953AFF4B05118Parameter",
        },
        "region": "us-east-1",
      },
      "Type": "Custom::ResolverEndpointAddresses",
      "UpdateReplacePolicy": "Delete",
    },
    "AwsAcceleratorMadExampleRuleAA6ABF92": {
      "Metadata": {
        "cdk_nag": {
          "rules_to_suppress": [
            {
              "id": "AwsSolutions-IAM5",
              "reason": "Role needs access to list resolver rules and update",
            },
          ],
        },
      },
      "Properties": {
        "AssumeRolePolicyDocument": {
          "Statement": [
            {
              "Action": "sts:AssumeRole",
              "Condition": {
                "ArnLike": {
                  "aws:PrincipalARN": [
                    {
                      "Fn::Join": [
                        "",
                        [
                          "arn:",
                          {
                            "Ref": "AWS::Partition",
                          },
                          ":iam::444444444444:role/AWSAccelerator-*",
                        ],
                      ],
                    },
                  ],
                },
              },
              "Effect": "Allow",
              "Principal": {
                "AWS": {
                  "Fn::Join": [
                    "",
                    [
                      "arn:",
                      {
                        "Ref": "AWS::Partition",
                      },
                      ":iam::444444444444:root",
                    ],
                  ],
                },
              },
            },
          ],
          "Version": "2012-10-17",
        },
        "Policies": [
          {
            "PolicyDocument": {
              "Statement": [
                {
                  "Action": "route53resolver:ListResolverRules",
                  "Effect": "Allow",
                  "Resource": "*",
                },
                {
                  "Action": "route53resolver:UpdateResolverRule",
                  "Effect": "Allow",
                  "Resource": {
                    "Fn::GetAtt": [
                      "AcceleratorOutboundResolverRuleExampleRule8B329125",
                      "Arn",
                    ],
                  },
                },
              ],
              "Version": "2012-10-17",
            },
            "PolicyName": "default",
          },
        ],
        "RoleName": "AWSAccelerator-MAD-example-rule",
      },
      "Type": "AWS::IAM::Role",
    },
    "CustomResolverEndpointAddressesCustomResourceProviderHandler09D4123E": {
      "DependsOn": [
        "CustomResolverEndpointAddressesCustomResourceProviderRoleA94B4F27",
      ],
      "Properties": {
        "Code": {
          "S3Bucket": "cdk-hnb659fds-assets-555555555555-us-east-1",
          "S3Key": "REPLACED-GENERATED-NAME.zip",
        },
        "Handler": "__entrypoint__.handler",
        "MemorySize": 128,
        "Role": {
          "Fn::GetAtt": [
            "CustomResolverEndpointAddressesCustomResourceProviderRoleA94B4F27",
            "Arn",
          ],
        },
        "Runtime": "nodejs18.x",
        "Timeout": 900,
      },
      "Type": "AWS::Lambda::Function",
    },
    "CustomResolverEndpointAddressesCustomResourceProviderLogGroup70A41B6B": {
      "DeletionPolicy": "Delete",
      "Properties": {
        "LogGroupName": {
          "Fn::Join": [
            "",
            [
              "/aws/lambda/",
              {
                "Ref": "CustomResolverEndpointAddressesCustomResourceProviderHandler09D4123E",
              },
            ],
          ],
        },
        "RetentionInDays": 3653,
      },
      "Type": "AWS::Logs::LogGroup",
      "UpdateReplacePolicy": "Delete",
    },
    "CustomResolverEndpointAddressesCustomResourceProviderRoleA94B4F27": {
      "Properties": {
        "AssumeRolePolicyDocument": {
          "Statement": [
            {
              "Action": "sts:AssumeRole",
              "Effect": "Allow",
              "Principal": {
                "Service": "lambda.amazonaws.com",
              },
            },
          ],
          "Version": "2012-10-17",
        },
        "ManagedPolicyArns": [
          {
            "Fn::Sub": "arn:\${AWS::Partition}:iam::aws:policy/service-role/AWSLambdaBasicExecutionRole",
          },
        ],
        "Policies": [
          {
            "PolicyDocument": {
              "Statement": [
                {
                  "Action": [
                    "route53resolver:ListResolverEndpointIpAddresses",
                  ],
                  "Effect": "Allow",
                  "Resource": "*",
                },
              ],
              "Version": "2012-10-17",
            },
            "PolicyName": "Inline",
          },
        ],
      },
      "Type": "AWS::IAM::Role",
    },
    "ExampleRuleResolverRuleResourceShare18E76E24": {
      "Properties": {
        "Name": "example-rule_ResolverRule",
        "Principals": [
          "arn:aws:organizations::111111111111:ou/o-asdf123456/ou-asdf-22222222",
        ],
        "ResourceArns": [
          {
            "Fn::GetAtt": [
              "AcceleratorOutboundResolverRuleExampleRule8B329125",
              "Arn",
            ],
          },
        ],
      },
      "Type": "AWS::RAM::ResourceShare",
    },
    "NetworkEndpointsVpcAccessAnalyzerEpHostedZone51F8537E": {
      "Properties": {
        "HostedZoneTags": [
          {
            "Key": "Environment",
            "Value": "CentralVpc",
          },
        ],
        "Name": "access-analyzer.us-east-1.amazonaws.com",
        "VPCs": [
          {
            "VPCId": {
              "Ref": "SsmParameterValueacceleratornetworkvpcNetworkEndpointsidC96584B6F00A464EAD1953AFF4B05118Parameter",
            },
            "VPCRegion": "us-east-1",
          },
        ],
      },
      "Type": "AWS::Route53::HostedZone",
    },
    "NetworkEndpointsVpcAccessAnalyzerEpRecordSetCE96E911": {
      "Properties": {
        "AliasTarget": {
          "DNSName": {
            "Ref": "SsmParameterValueacceleratornetworkvpcNetworkEndpointsendpointsaccessanalyzerdnsC96584B6F00A464EAD1953AFF4B05118Parameter",
          },
          "HostedZoneId": {
            "Ref": "SsmParameterValueacceleratornetworkvpcNetworkEndpointsendpointsaccessanalyzerhostedZoneIdC96584B6F00A464EAD1953AFF4B05118Parameter",
          },
        },
        "HostedZoneId": {
          "Ref": "NetworkEndpointsVpcAccessAnalyzerEpHostedZone51F8537E",
        },
        "Name": "access-analyzer.us-east-1.amazonaws.com",
        "Type": "A",
      },
      "Type": "AWS::Route53::RecordSet",
    },
    "NetworkEndpointsVpcCodeartifactApiEpHostedZoneF2395ADF": {
      "Properties": {
        "HostedZoneTags": [
          {
            "Key": "Environment",
            "Value": "CentralVpc",
          },
        ],
        "Name": "codeartifact.us-east-1.amazonaws.com",
        "VPCs": [
          {
            "VPCId": {
              "Ref": "SsmParameterValueacceleratornetworkvpcNetworkEndpointsidC96584B6F00A464EAD1953AFF4B05118Parameter",
            },
            "VPCRegion": "us-east-1",
          },
        ],
      },
      "Type": "AWS::Route53::HostedZone",
    },
    "NetworkEndpointsVpcCodeartifactApiEpRecordSetC1C8C062": {
      "Properties": {
        "AliasTarget": {
          "DNSName": {
            "Ref": "SsmParameterValueacceleratornetworkvpcNetworkEndpointsendpointscodeartifactapidnsC96584B6F00A464EAD1953AFF4B05118Parameter",
          },
          "HostedZoneId": {
            "Ref": "SsmParameterValueacceleratornetworkvpcNetworkEndpointsendpointscodeartifactapihostedZoneIdC96584B6F00A464EAD1953AFF4B05118Parameter",
          },
        },
        "HostedZoneId": {
          "Ref": "NetworkEndpointsVpcCodeartifactApiEpHostedZoneF2395ADF",
        },
        "Name": "codeartifact.us-east-1.amazonaws.com",
        "Type": "A",
      },
      "Type": "AWS::Route53::RecordSet",
    },
    "NetworkEndpointsVpcCodeartifactRepositoriesEpHostedZoneA4A53667": {
      "Properties": {
        "HostedZoneTags": [
          {
            "Key": "Environment",
            "Value": "CentralVpc",
          },
        ],
        "Name": "d.codeartifact.us-east-1.amazonaws.com",
        "VPCs": [
          {
            "VPCId": {
              "Ref": "SsmParameterValueacceleratornetworkvpcNetworkEndpointsidC96584B6F00A464EAD1953AFF4B05118Parameter",
            },
            "VPCRegion": "us-east-1",
          },
        ],
      },
      "Type": "AWS::Route53::HostedZone",
    },
    "NetworkEndpointsVpcCodeartifactRepositoriesEpRecordSet4E3BFCE2": {
      "Properties": {
        "AliasTarget": {
          "DNSName": {
            "Ref": "SsmParameterValueacceleratornetworkvpcNetworkEndpointsendpointscodeartifactrepositoriesdnsC96584B6F00A464EAD1953AFF4B05118Parameter",
          },
          "HostedZoneId": {
            "Ref": "SsmParameterValueacceleratornetworkvpcNetworkEndpointsendpointscodeartifactrepositorieshostedZoneIdC96584B6F00A464EAD1953AFF4B05118Parameter",
          },
        },
        "HostedZoneId": {
          "Ref": "NetworkEndpointsVpcCodeartifactRepositoriesEpHostedZoneA4A53667",
        },
        "Name": "*.d.codeartifact.us-east-1.amazonaws.com",
        "Type": "A",
      },
      "Type": "AWS::Route53::RecordSet",
    },
    "NetworkEndpointsVpcCodeartifactRepositoriesEpRecordSetNonWildcard8523F774": {
      "Properties": {
        "AliasTarget": {
          "DNSName": {
            "Ref": "SsmParameterValueacceleratornetworkvpcNetworkEndpointsendpointscodeartifactrepositoriesdnsC96584B6F00A464EAD1953AFF4B05118Parameter",
          },
          "HostedZoneId": {
            "Ref": "SsmParameterValueacceleratornetworkvpcNetworkEndpointsendpointscodeartifactrepositorieshostedZoneIdC96584B6F00A464EAD1953AFF4B05118Parameter",
          },
        },
        "HostedZoneId": {
          "Ref": "NetworkEndpointsVpcCodeartifactRepositoriesEpHostedZoneA4A53667",
        },
        "Name": "d.codeartifact.us-east-1.amazonaws.com",
        "Type": "A",
      },
      "Type": "AWS::Route53::RecordSet",
    },
    "NetworkEndpointsVpcEc2EpHostedZone3457AFDE": {
      "Properties": {
        "HostedZoneTags": [
          {
            "Key": "Environment",
            "Value": "CentralVpc",
          },
        ],
        "Name": "ec2.us-east-1.amazonaws.com",
        "VPCs": [
          {
            "VPCId": {
              "Ref": "SsmParameterValueacceleratornetworkvpcNetworkEndpointsidC96584B6F00A464EAD1953AFF4B05118Parameter",
            },
            "VPCRegion": "us-east-1",
          },
        ],
      },
      "Type": "AWS::Route53::HostedZone",
    },
    "NetworkEndpointsVpcEc2EpRecordSetB8C5464A": {
      "Properties": {
        "AliasTarget": {
          "DNSName": {
            "Ref": "SsmParameterValueacceleratornetworkvpcNetworkEndpointsendpointsec2dnsC96584B6F00A464EAD1953AFF4B05118Parameter",
          },
          "HostedZoneId": {
            "Ref": "SsmParameterValueacceleratornetworkvpcNetworkEndpointsendpointsec2hostedZoneIdC96584B6F00A464EAD1953AFF4B05118Parameter",
          },
        },
        "HostedZoneId": {
          "Ref": "NetworkEndpointsVpcEc2EpHostedZone3457AFDE",
        },
        "Name": "ec2.us-east-1.amazonaws.com",
        "Type": "A",
      },
      "Type": "AWS::Route53::RecordSet",
    },
    "NetworkEndpointsVpcEc2messagesEpHostedZoneD74E6E18": {
      "Properties": {
        "HostedZoneTags": [
          {
            "Key": "Environment",
            "Value": "CentralVpc",
          },
        ],
        "Name": "ec2messages.us-east-1.amazonaws.com",
        "VPCs": [
          {
            "VPCId": {
              "Ref": "SsmParameterValueacceleratornetworkvpcNetworkEndpointsidC96584B6F00A464EAD1953AFF4B05118Parameter",
            },
            "VPCRegion": "us-east-1",
          },
        ],
      },
      "Type": "AWS::Route53::HostedZone",
    },
    "NetworkEndpointsVpcEc2messagesEpRecordSet605BEA6A": {
      "Properties": {
        "AliasTarget": {
          "DNSName": {
            "Ref": "SsmParameterValueacceleratornetworkvpcNetworkEndpointsendpointsec2messagesdnsC96584B6F00A464EAD1953AFF4B05118Parameter",
          },
          "HostedZoneId": {
            "Ref": "SsmParameterValueacceleratornetworkvpcNetworkEndpointsendpointsec2messageshostedZoneIdC96584B6F00A464EAD1953AFF4B05118Parameter",
          },
        },
        "HostedZoneId": {
          "Ref": "NetworkEndpointsVpcEc2messagesEpHostedZoneD74E6E18",
        },
        "Name": "ec2messages.us-east-1.amazonaws.com",
        "Type": "A",
      },
      "Type": "AWS::Route53::RecordSet",
    },
    "NetworkEndpointsVpcEcrDkrEpHostedZoneE4E1EA3F": {
      "Properties": {
        "HostedZoneTags": [
          {
            "Key": "Environment",
            "Value": "CentralVpc",
          },
        ],
        "Name": "dkr.ecr.us-east-1.amazonaws.com.",
        "VPCs": [
          {
            "VPCId": {
              "Ref": "SsmParameterValueacceleratornetworkvpcNetworkEndpointsidC96584B6F00A464EAD1953AFF4B05118Parameter",
            },
            "VPCRegion": "us-east-1",
          },
        ],
      },
      "Type": "AWS::Route53::HostedZone",
    },
    "NetworkEndpointsVpcEcrDkrEpRecordSet2DE2B6CB": {
      "Properties": {
        "AliasTarget": {
          "DNSName": {
            "Ref": "SsmParameterValueacceleratornetworkvpcNetworkEndpointsendpointsecrdkrdnsC96584B6F00A464EAD1953AFF4B05118Parameter",
          },
          "HostedZoneId": {
            "Ref": "SsmParameterValueacceleratornetworkvpcNetworkEndpointsendpointsecrdkrhostedZoneIdC96584B6F00A464EAD1953AFF4B05118Parameter",
          },
        },
        "HostedZoneId": {
          "Ref": "NetworkEndpointsVpcEcrDkrEpHostedZoneE4E1EA3F",
        },
        "Name": "*.dkr.ecr.us-east-1.amazonaws.com.",
        "Type": "A",
      },
      "Type": "AWS::Route53::RecordSet",
    },
    "NetworkEndpointsVpcEcrDkrEpRecordSetNonWildcard056D21B7": {
      "Properties": {
        "AliasTarget": {
          "DNSName": {
            "Ref": "SsmParameterValueacceleratornetworkvpcNetworkEndpointsendpointsecrdkrdnsC96584B6F00A464EAD1953AFF4B05118Parameter",
          },
          "HostedZoneId": {
            "Ref": "SsmParameterValueacceleratornetworkvpcNetworkEndpointsendpointsecrdkrhostedZoneIdC96584B6F00A464EAD1953AFF4B05118Parameter",
          },
        },
        "HostedZoneId": {
          "Ref": "NetworkEndpointsVpcEcrDkrEpHostedZoneE4E1EA3F",
        },
        "Name": "dkr.ecr.us-east-1.amazonaws.com.",
        "Type": "A",
      },
      "Type": "AWS::Route53::RecordSet",
    },
    "NetworkEndpointsVpcEksEpHostedZoneB3A66C5D": {
      "Properties": {
        "HostedZoneTags": [
          {
            "Key": "Environment",
            "Value": "CentralVpc",
          },
        ],
        "Name": "eks.us-east-1.amazonaws.com",
        "VPCs": [
          {
            "VPCId": {
              "Ref": "SsmParameterValueacceleratornetworkvpcNetworkEndpointsidC96584B6F00A464EAD1953AFF4B05118Parameter",
            },
            "VPCRegion": "us-east-1",
          },
        ],
      },
      "Type": "AWS::Route53::HostedZone",
    },
    "NetworkEndpointsVpcEksEpRecordSet48754069": {
      "Properties": {
        "AliasTarget": {
          "DNSName": {
            "Ref": "SsmParameterValueacceleratornetworkvpcNetworkEndpointsendpointseksdnsC96584B6F00A464EAD1953AFF4B05118Parameter",
          },
          "HostedZoneId": {
            "Ref": "SsmParameterValueacceleratornetworkvpcNetworkEndpointsendpointsekshostedZoneIdC96584B6F00A464EAD1953AFF4B05118Parameter",
          },
        },
        "HostedZoneId": {
          "Ref": "NetworkEndpointsVpcEksEpHostedZoneB3A66C5D",
        },
        "Name": "eks.us-east-1.amazonaws.com",
        "Type": "A",
      },
      "Type": "AWS::Route53::RecordSet",
    },
    "NetworkEndpointsVpcKmsEpHostedZoneC9CFEF9D": {
      "Properties": {
        "HostedZoneTags": [
          {
            "Key": "Environment",
            "Value": "CentralVpc",
          },
        ],
        "Name": "kms.us-east-1.amazonaws.com",
        "VPCs": [
          {
            "VPCId": {
              "Ref": "SsmParameterValueacceleratornetworkvpcNetworkEndpointsidC96584B6F00A464EAD1953AFF4B05118Parameter",
            },
            "VPCRegion": "us-east-1",
          },
        ],
      },
      "Type": "AWS::Route53::HostedZone",
    },
    "NetworkEndpointsVpcKmsEpRecordSet5C869506": {
      "Properties": {
        "AliasTarget": {
          "DNSName": {
            "Ref": "SsmParameterValueacceleratornetworkvpcNetworkEndpointsendpointskmsdnsC96584B6F00A464EAD1953AFF4B05118Parameter",
          },
          "HostedZoneId": {
            "Ref": "SsmParameterValueacceleratornetworkvpcNetworkEndpointsendpointskmshostedZoneIdC96584B6F00A464EAD1953AFF4B05118Parameter",
          },
        },
        "HostedZoneId": {
          "Ref": "NetworkEndpointsVpcKmsEpHostedZoneC9CFEF9D",
        },
        "Name": "kms.us-east-1.amazonaws.com",
        "Type": "A",
      },
      "Type": "AWS::Route53::RecordSet",
    },
    "NetworkEndpointsVpcLogsEpHostedZoneDBA51FD8": {
      "Properties": {
        "HostedZoneTags": [
          {
            "Key": "Environment",
            "Value": "CentralVpc",
          },
        ],
        "Name": "logs.us-east-1.amazonaws.com",
        "VPCs": [
          {
            "VPCId": {
              "Ref": "SsmParameterValueacceleratornetworkvpcNetworkEndpointsidC96584B6F00A464EAD1953AFF4B05118Parameter",
            },
            "VPCRegion": "us-east-1",
          },
        ],
      },
      "Type": "AWS::Route53::HostedZone",
    },
    "NetworkEndpointsVpcLogsEpRecordSet0B536BC1": {
      "Properties": {
        "AliasTarget": {
          "DNSName": {
            "Ref": "SsmParameterValueacceleratornetworkvpcNetworkEndpointsendpointslogsdnsC96584B6F00A464EAD1953AFF4B05118Parameter",
          },
          "HostedZoneId": {
            "Ref": "SsmParameterValueacceleratornetworkvpcNetworkEndpointsendpointslogshostedZoneIdC96584B6F00A464EAD1953AFF4B05118Parameter",
          },
        },
        "HostedZoneId": {
          "Ref": "NetworkEndpointsVpcLogsEpHostedZoneDBA51FD8",
        },
        "Name": "logs.us-east-1.amazonaws.com",
        "Type": "A",
      },
      "Type": "AWS::Route53::RecordSet",
    },
    "NetworkEndpointsVpcS3AccesspointEpHostedZone075BACF0": {
      "Properties": {
        "Name": "s3-accesspoint.us-east-1.amazonaws.com",
        "VPCs": [
          {
            "VPCId": {
              "Ref": "SsmParameterValueacceleratornetworkvpcNetworkEndpointsidC96584B6F00A464EAD1953AFF4B05118Parameter",
            },
            "VPCRegion": "us-east-1",
          },
        ],
      },
      "Type": "AWS::Route53::HostedZone",
    },
    "NetworkEndpointsVpcS3AccesspointEpRecordSetNonWildcard3AAEFEE8": {
      "Properties": {
        "AliasTarget": {
          "DNSName": {
            "Ref": "SsmParameterValueacceleratornetworkvpcNetworkEndpointsendpointss3dnsC96584B6F00A464EAD1953AFF4B05118Parameter",
          },
          "HostedZoneId": {
            "Ref": "SsmParameterValueacceleratornetworkvpcNetworkEndpointsendpointss3hostedZoneIdC96584B6F00A464EAD1953AFF4B05118Parameter",
          },
        },
        "HostedZoneId": {
          "Ref": "NetworkEndpointsVpcS3AccesspointEpHostedZone075BACF0",
        },
        "Name": "s3-accesspoint.us-east-1.amazonaws.com",
        "Type": "A",
      },
      "Type": "AWS::Route53::RecordSet",
    },
    "NetworkEndpointsVpcS3AccesspointEpRecordWildcard0BBAEB36": {
      "Properties": {
        "AliasTarget": {
          "DNSName": {
            "Ref": "SsmParameterValueacceleratornetworkvpcNetworkEndpointsendpointss3dnsC96584B6F00A464EAD1953AFF4B05118Parameter",
          },
          "HostedZoneId": {
            "Ref": "SsmParameterValueacceleratornetworkvpcNetworkEndpointsendpointss3hostedZoneIdC96584B6F00A464EAD1953AFF4B05118Parameter",
          },
        },
        "HostedZoneId": {
          "Ref": "NetworkEndpointsVpcS3AccesspointEpHostedZone075BACF0",
        },
        "Name": "*.s3-accesspoint.us-east-1.amazonaws.com",
        "Type": "A",
      },
      "Type": "AWS::Route53::RecordSet",
    },
    "NetworkEndpointsVpcS3ControlEpHostedZoneCF8C699D": {
      "Properties": {
        "Name": "s3-control.us-east-1.amazonaws.com",
        "VPCs": [
          {
            "VPCId": {
              "Ref": "SsmParameterValueacceleratornetworkvpcNetworkEndpointsidC96584B6F00A464EAD1953AFF4B05118Parameter",
            },
            "VPCRegion": "us-east-1",
          },
        ],
      },
      "Type": "AWS::Route53::HostedZone",
    },
    "NetworkEndpointsVpcS3ControlEpRecordSetNonWildcard7D6FFE39": {
      "Properties": {
        "AliasTarget": {
          "DNSName": {
            "Ref": "SsmParameterValueacceleratornetworkvpcNetworkEndpointsendpointss3dnsC96584B6F00A464EAD1953AFF4B05118Parameter",
          },
          "HostedZoneId": {
            "Ref": "SsmParameterValueacceleratornetworkvpcNetworkEndpointsendpointss3hostedZoneIdC96584B6F00A464EAD1953AFF4B05118Parameter",
          },
        },
        "HostedZoneId": {
          "Ref": "NetworkEndpointsVpcS3ControlEpHostedZoneCF8C699D",
        },
        "Name": "s3-control.us-east-1.amazonaws.com",
        "Type": "A",
      },
      "Type": "AWS::Route53::RecordSet",
    },
    "NetworkEndpointsVpcS3ControlEpRecordWildcard5A5F40A0": {
      "Properties": {
        "AliasTarget": {
          "DNSName": {
            "Ref": "SsmParameterValueacceleratornetworkvpcNetworkEndpointsendpointss3dnsC96584B6F00A464EAD1953AFF4B05118Parameter",
          },
          "HostedZoneId": {
            "Ref": "SsmParameterValueacceleratornetworkvpcNetworkEndpointsendpointss3hostedZoneIdC96584B6F00A464EAD1953AFF4B05118Parameter",
          },
        },
        "HostedZoneId": {
          "Ref": "NetworkEndpointsVpcS3ControlEpHostedZoneCF8C699D",
        },
        "Name": "*.s3-control.us-east-1.amazonaws.com",
        "Type": "A",
      },
      "Type": "AWS::Route53::RecordSet",
    },
    "NetworkEndpointsVpcS3EpHostedZoneD27476BE": {
      "Properties": {
        "HostedZoneTags": [
          {
            "Key": "Environment",
            "Value": "CentralVpc",
          },
        ],
        "Name": "s3.us-east-1.amazonaws.com",
        "VPCs": [
          {
            "VPCId": {
              "Ref": "SsmParameterValueacceleratornetworkvpcNetworkEndpointsidC96584B6F00A464EAD1953AFF4B05118Parameter",
            },
            "VPCRegion": "us-east-1",
          },
        ],
      },
      "Type": "AWS::Route53::HostedZone",
    },
    "NetworkEndpointsVpcS3EpRecordSet90C07F24": {
      "Properties": {
        "AliasTarget": {
          "DNSName": {
            "Ref": "SsmParameterValueacceleratornetworkvpcNetworkEndpointsendpointss3dnsC96584B6F00A464EAD1953AFF4B05118Parameter",
          },
          "HostedZoneId": {
            "Ref": "SsmParameterValueacceleratornetworkvpcNetworkEndpointsendpointss3hostedZoneIdC96584B6F00A464EAD1953AFF4B05118Parameter",
          },
        },
        "HostedZoneId": {
          "Ref": "NetworkEndpointsVpcS3EpHostedZoneD27476BE",
        },
        "Name": "*.s3.us-east-1.amazonaws.com",
        "Type": "A",
      },
      "Type": "AWS::Route53::RecordSet",
    },
    "NetworkEndpointsVpcS3EpRecordSetNonWildcard7EEE9166": {
      "Properties": {
        "AliasTarget": {
          "DNSName": {
            "Ref": "SsmParameterValueacceleratornetworkvpcNetworkEndpointsendpointss3dnsC96584B6F00A464EAD1953AFF4B05118Parameter",
          },
          "HostedZoneId": {
            "Ref": "SsmParameterValueacceleratornetworkvpcNetworkEndpointsendpointss3hostedZoneIdC96584B6F00A464EAD1953AFF4B05118Parameter",
          },
        },
        "HostedZoneId": {
          "Ref": "NetworkEndpointsVpcS3EpHostedZoneD27476BE",
        },
        "Name": "s3.us-east-1.amazonaws.com",
        "Type": "A",
      },
      "Type": "AWS::Route53::RecordSet",
    },
    "NetworkEndpointsVpcS3GlobalAccesspointEpHostedZone763F0212": {
      "Properties": {
        "HostedZoneTags": [
          {
            "Key": "Environment",
            "Value": "CentralVpc",
          },
        ],
        "Name": "s3-global.accesspoint.amazonaws.com",
        "VPCs": [
          {
            "VPCId": {
              "Ref": "SsmParameterValueacceleratornetworkvpcNetworkEndpointsidC96584B6F00A464EAD1953AFF4B05118Parameter",
            },
            "VPCRegion": "us-east-1",
          },
        ],
      },
      "Type": "AWS::Route53::HostedZone",
    },
    "NetworkEndpointsVpcS3GlobalAccesspointEpRecordSet12FE0B73": {
      "Properties": {
        "AliasTarget": {
          "DNSName": {
            "Ref": "SsmParameterValueacceleratornetworkvpcNetworkEndpointsendpointss3globalaccesspointdnsC96584B6F00A464EAD1953AFF4B05118Parameter",
          },
          "HostedZoneId": {
            "Ref": "SsmParameterValueacceleratornetworkvpcNetworkEndpointsendpointss3globalaccesspointhostedZoneIdC96584B6F00A464EAD1953AFF4B05118Parameter",
          },
        },
        "HostedZoneId": {
          "Ref": "NetworkEndpointsVpcS3GlobalAccesspointEpHostedZone763F0212",
        },
        "Name": "*.s3-global.accesspoint.amazonaws.com",
        "Type": "A",
      },
      "Type": "AWS::Route53::RecordSet",
    },
    "NetworkEndpointsVpcS3GlobalAccesspointEpRecordSetNonWildcardE857AB8F": {
      "Properties": {
        "AliasTarget": {
          "DNSName": {
            "Ref": "SsmParameterValueacceleratornetworkvpcNetworkEndpointsendpointss3globalaccesspointdnsC96584B6F00A464EAD1953AFF4B05118Parameter",
          },
          "HostedZoneId": {
            "Ref": "SsmParameterValueacceleratornetworkvpcNetworkEndpointsendpointss3globalaccesspointhostedZoneIdC96584B6F00A464EAD1953AFF4B05118Parameter",
          },
        },
        "HostedZoneId": {
          "Ref": "NetworkEndpointsVpcS3GlobalAccesspointEpHostedZone763F0212",
        },
        "Name": "s3-global.accesspoint.amazonaws.com",
        "Type": "A",
      },
      "Type": "AWS::Route53::RecordSet",
    },
    "NetworkEndpointsVpcSecretsmanagerEpHostedZoneE5742A7A": {
      "Properties": {
        "HostedZoneTags": [
          {
            "Key": "Environment",
            "Value": "CentralVpc",
          },
        ],
        "Name": "secretsmanager.us-east-1.amazonaws.com",
        "VPCs": [
          {
            "VPCId": {
              "Ref": "SsmParameterValueacceleratornetworkvpcNetworkEndpointsidC96584B6F00A464EAD1953AFF4B05118Parameter",
            },
            "VPCRegion": "us-east-1",
          },
        ],
      },
      "Type": "AWS::Route53::HostedZone",
    },
    "NetworkEndpointsVpcSecretsmanagerEpRecordSet4FD8850B": {
      "Properties": {
        "AliasTarget": {
          "DNSName": {
            "Ref": "SsmParameterValueacceleratornetworkvpcNetworkEndpointsendpointssecretsmanagerdnsC96584B6F00A464EAD1953AFF4B05118Parameter",
          },
          "HostedZoneId": {
            "Ref": "SsmParameterValueacceleratornetworkvpcNetworkEndpointsendpointssecretsmanagerhostedZoneIdC96584B6F00A464EAD1953AFF4B05118Parameter",
          },
        },
        "HostedZoneId": {
          "Ref": "NetworkEndpointsVpcSecretsmanagerEpHostedZoneE5742A7A",
        },
        "Name": "secretsmanager.us-east-1.amazonaws.com",
        "Type": "A",
      },
      "Type": "AWS::Route53::RecordSet",
    },
    "NetworkEndpointsVpcSsmEpHostedZoneE400276D": {
      "Properties": {
        "HostedZoneTags": [
          {
            "Key": "Environment",
            "Value": "CentralVpc",
          },
        ],
        "Name": "ssm.us-east-1.amazonaws.com",
        "VPCs": [
          {
            "VPCId": {
              "Ref": "SsmParameterValueacceleratornetworkvpcNetworkEndpointsidC96584B6F00A464EAD1953AFF4B05118Parameter",
            },
            "VPCRegion": "us-east-1",
          },
        ],
      },
      "Type": "AWS::Route53::HostedZone",
    },
    "NetworkEndpointsVpcSsmEpRecordSetE72544F4": {
      "Properties": {
        "AliasTarget": {
          "DNSName": {
            "Ref": "SsmParameterValueacceleratornetworkvpcNetworkEndpointsendpointsssmdnsC96584B6F00A464EAD1953AFF4B05118Parameter",
          },
          "HostedZoneId": {
            "Ref": "SsmParameterValueacceleratornetworkvpcNetworkEndpointsendpointsssmhostedZoneIdC96584B6F00A464EAD1953AFF4B05118Parameter",
          },
        },
        "HostedZoneId": {
          "Ref": "NetworkEndpointsVpcSsmEpHostedZoneE400276D",
        },
        "Name": "ssm.us-east-1.amazonaws.com",
        "Type": "A",
      },
      "Type": "AWS::Route53::RecordSet",
    },
    "NetworkEndpointsVpcSsmmessagesEpHostedZone19BD15F2": {
      "Properties": {
        "HostedZoneTags": [
          {
            "Key": "Environment",
            "Value": "CentralVpc",
          },
        ],
        "Name": "ssmmessages.us-east-1.amazonaws.com",
        "VPCs": [
          {
            "VPCId": {
              "Ref": "SsmParameterValueacceleratornetworkvpcNetworkEndpointsidC96584B6F00A464EAD1953AFF4B05118Parameter",
            },
            "VPCRegion": "us-east-1",
          },
        ],
      },
      "Type": "AWS::Route53::HostedZone",
    },
    "NetworkEndpointsVpcSsmmessagesEpRecordSet491A807C": {
      "Properties": {
        "AliasTarget": {
          "DNSName": {
            "Ref": "SsmParameterValueacceleratornetworkvpcNetworkEndpointsendpointsssmmessagesdnsC96584B6F00A464EAD1953AFF4B05118Parameter",
          },
          "HostedZoneId": {
            "Ref": "SsmParameterValueacceleratornetworkvpcNetworkEndpointsendpointsssmmessageshostedZoneIdC96584B6F00A464EAD1953AFF4B05118Parameter",
          },
        },
        "HostedZoneId": {
          "Ref": "NetworkEndpointsVpcSsmmessagesEpHostedZone19BD15F2",
        },
        "Name": "ssmmessages.us-east-1.amazonaws.com",
        "Type": "A",
      },
      "Type": "AWS::Route53::RecordSet",
    },
    "SsmParamAcceleratorVersionFF83282D": {
      "Properties": {
        "Name": "/accelerator/AWSAccelerator-NetworkVpcDnsStack-555555555555-us-east-1/version",
        "Type": "String",
<<<<<<< HEAD
        "Value": "1.9.2",
=======
        "Value": "1.10.0",
>>>>>>> 26e8805e
      },
      "Type": "AWS::SSM::Parameter",
    },
    "SsmParamNetworkEndpointsVpcAccessAnalyzerEpHostedZone6D516002": {
      "DependsOn": [
        "SsmParamNetworkEndpointsVpcSecretsmanagerEpHostedZone8D952494",
      ],
      "Properties": {
        "Name": "/accelerator/network/vpc/Network-Endpoints/route53/hostedZone/access-analyzer/id",
        "Type": "String",
        "Value": {
          "Ref": "NetworkEndpointsVpcAccessAnalyzerEpHostedZone51F8537E",
        },
      },
      "Type": "AWS::SSM::Parameter",
    },
    "SsmParamNetworkEndpointsVpcCodeartifactApiEpHostedZone27175AD5": {
      "DependsOn": [
        "SsmParamNetworkEndpointsVpcEcrDkrEpHostedZone77F74872",
      ],
      "Properties": {
        "Name": "/accelerator/network/vpc/Network-Endpoints/route53/hostedZone/codeartifact.api/id",
        "Type": "String",
        "Value": {
          "Ref": "NetworkEndpointsVpcCodeartifactApiEpHostedZoneF2395ADF",
        },
      },
      "Type": "AWS::SSM::Parameter",
    },
    "SsmParamNetworkEndpointsVpcCodeartifactRepositoriesEpHostedZone53376C20": {
      "DependsOn": [
        "SsmParamNetworkEndpointsVpcEcrDkrEpHostedZone77F74872",
      ],
      "Properties": {
        "Name": "/accelerator/network/vpc/Network-Endpoints/route53/hostedZone/codeartifact.repositories/id",
        "Type": "String",
        "Value": {
          "Ref": "NetworkEndpointsVpcCodeartifactRepositoriesEpHostedZoneA4A53667",
        },
      },
      "Type": "AWS::SSM::Parameter",
    },
    "SsmParamNetworkEndpointsVpcEc2EpHostedZone303E2193": {
      "Properties": {
        "Name": "/accelerator/network/vpc/Network-Endpoints/route53/hostedZone/ec2/id",
        "Type": "String",
        "Value": {
          "Ref": "NetworkEndpointsVpcEc2EpHostedZone3457AFDE",
        },
      },
      "Type": "AWS::SSM::Parameter",
    },
    "SsmParamNetworkEndpointsVpcEc2messagesEpHostedZoneFD9B43A2": {
      "Properties": {
        "Name": "/accelerator/network/vpc/Network-Endpoints/route53/hostedZone/ec2messages/id",
        "Type": "String",
        "Value": {
          "Ref": "NetworkEndpointsVpcEc2messagesEpHostedZoneD74E6E18",
        },
      },
      "Type": "AWS::SSM::Parameter",
    },
    "SsmParamNetworkEndpointsVpcEcrDkrEpHostedZone77F74872": {
      "Properties": {
        "Name": "/accelerator/network/vpc/Network-Endpoints/route53/hostedZone/ecr.dkr/id",
        "Type": "String",
        "Value": {
          "Ref": "NetworkEndpointsVpcEcrDkrEpHostedZoneE4E1EA3F",
        },
      },
      "Type": "AWS::SSM::Parameter",
    },
    "SsmParamNetworkEndpointsVpcEksEpHostedZone07095F43": {
      "DependsOn": [
        "SsmParamNetworkEndpointsVpcEcrDkrEpHostedZone77F74872",
      ],
      "Properties": {
        "Name": "/accelerator/network/vpc/Network-Endpoints/route53/hostedZone/eks/id",
        "Type": "String",
        "Value": {
          "Ref": "NetworkEndpointsVpcEksEpHostedZoneB3A66C5D",
        },
      },
      "Type": "AWS::SSM::Parameter",
    },
    "SsmParamNetworkEndpointsVpcKmsEpHostedZoneFA42C849": {
      "Properties": {
        "Name": "/accelerator/network/vpc/Network-Endpoints/route53/hostedZone/kms/id",
        "Type": "String",
        "Value": {
          "Ref": "NetworkEndpointsVpcKmsEpHostedZoneC9CFEF9D",
        },
      },
      "Type": "AWS::SSM::Parameter",
    },
    "SsmParamNetworkEndpointsVpcLogsEpHostedZoneCE810EE0": {
      "DependsOn": [
        "SsmParamNetworkEndpointsVpcKmsEpHostedZoneFA42C849",
      ],
      "Properties": {
        "Name": "/accelerator/network/vpc/Network-Endpoints/route53/hostedZone/logs/id",
        "Type": "String",
        "Value": {
          "Ref": "NetworkEndpointsVpcLogsEpHostedZoneDBA51FD8",
        },
      },
      "Type": "AWS::SSM::Parameter",
    },
    "SsmParamNetworkEndpointsVpcS3AccesspointEpHostedZone63098ADA": {
      "DependsOn": [
        "SsmParamNetworkEndpointsVpcKmsEpHostedZoneFA42C849",
      ],
      "Properties": {
        "Name": "/accelerator/network/vpc/Network-Endpoints/route53/hostedZone/s3-accesspoint/id",
        "Type": "String",
        "Value": {
          "Ref": "NetworkEndpointsVpcS3AccesspointEpHostedZone075BACF0",
        },
      },
      "Type": "AWS::SSM::Parameter",
    },
    "SsmParamNetworkEndpointsVpcS3ControlEpHostedZone3671707B": {
      "DependsOn": [
        "SsmParamNetworkEndpointsVpcKmsEpHostedZoneFA42C849",
      ],
      "Properties": {
        "Name": "/accelerator/network/vpc/Network-Endpoints/route53/hostedZone/s3-control/id",
        "Type": "String",
        "Value": {
          "Ref": "NetworkEndpointsVpcS3ControlEpHostedZoneCF8C699D",
        },
      },
      "Type": "AWS::SSM::Parameter",
    },
    "SsmParamNetworkEndpointsVpcS3EpHostedZone2453DC2C": {
      "DependsOn": [
        "SsmParamNetworkEndpointsVpcKmsEpHostedZoneFA42C849",
      ],
      "Properties": {
        "Name": "/accelerator/network/vpc/Network-Endpoints/route53/hostedZone/s3/id",
        "Type": "String",
        "Value": {
          "Ref": "NetworkEndpointsVpcS3EpHostedZoneD27476BE",
        },
      },
      "Type": "AWS::SSM::Parameter",
    },
    "SsmParamNetworkEndpointsVpcS3GlobalAccesspointEpHostedZone9DDAEF48": {
      "DependsOn": [
        "SsmParamNetworkEndpointsVpcEcrDkrEpHostedZone77F74872",
      ],
      "Properties": {
        "Name": "/accelerator/network/vpc/Network-Endpoints/route53/hostedZone/s3-global.accesspoint/id",
        "Type": "String",
        "Value": {
          "Ref": "NetworkEndpointsVpcS3GlobalAccesspointEpHostedZone763F0212",
        },
      },
      "Type": "AWS::SSM::Parameter",
    },
    "SsmParamNetworkEndpointsVpcSecretsmanagerEpHostedZone8D952494": {
      "Properties": {
        "Name": "/accelerator/network/vpc/Network-Endpoints/route53/hostedZone/secretsmanager/id",
        "Type": "String",
        "Value": {
          "Ref": "NetworkEndpointsVpcSecretsmanagerEpHostedZoneE5742A7A",
        },
      },
      "Type": "AWS::SSM::Parameter",
    },
    "SsmParamNetworkEndpointsVpcSsmEpHostedZone52E166EC": {
      "Properties": {
        "Name": "/accelerator/network/vpc/Network-Endpoints/route53/hostedZone/ssm/id",
        "Type": "String",
        "Value": {
          "Ref": "NetworkEndpointsVpcSsmEpHostedZoneE400276D",
        },
      },
      "Type": "AWS::SSM::Parameter",
    },
    "SsmParamNetworkEndpointsVpcSsmmessagesEpHostedZoneE3AF7882": {
      "Properties": {
        "Name": "/accelerator/network/vpc/Network-Endpoints/route53/hostedZone/ssmmessages/id",
        "Type": "String",
        "Value": {
          "Ref": "NetworkEndpointsVpcSsmmessagesEpHostedZone19BD15F2",
        },
      },
      "Type": "AWS::SSM::Parameter",
    },
    "SsmParamStackId521A78D3": {
      "Properties": {
        "Name": "/accelerator/AWSAccelerator-NetworkVpcDnsStack-555555555555-us-east-1/stack-id",
        "Type": "String",
        "Value": {
          "Ref": "AWS::StackId",
        },
      },
      "Type": "AWS::SSM::Parameter",
    },
    "SsmParamexampleRuleResolverRuleE76DD02F": {
      "DependsOn": [
        "SsmParamNetworkEndpointsVpcSecretsmanagerEpHostedZone8D952494",
      ],
      "Properties": {
        "Name": "/accelerator/network/route53Resolver/rules/example-rule/id",
        "Type": "String",
        "Value": {
          "Fn::GetAtt": [
            "AcceleratorOutboundResolverRuleExampleRule8B329125",
            "ResolverRuleId",
          ],
        },
      },
      "Type": "AWS::SSM::Parameter",
    },
    "SsmParaminboundTargetRuleResolverRule19318804": {
      "DependsOn": [
        "SsmParamNetworkEndpointsVpcSecretsmanagerEpHostedZone8D952494",
      ],
      "Properties": {
        "Name": "/accelerator/network/route53Resolver/rules/inbound-target-rule/id",
        "Type": "String",
        "Value": {
          "Fn::GetAtt": [
            "AcceleratorOutboundResolverRuleInboundTargetRule35E9CFD7",
            "ResolverRuleId",
          ],
        },
      },
      "Type": "AWS::SSM::Parameter",
    },
  },
}
`;<|MERGE_RESOLUTION|>--- conflicted
+++ resolved
@@ -1101,11 +1101,7 @@
       "Properties": {
         "Name": "/accelerator/AWSAccelerator-NetworkVpcDnsStack-555555555555-us-east-1/version",
         "Type": "String",
-<<<<<<< HEAD
-        "Value": "1.9.2",
-=======
         "Value": "1.10.0",
->>>>>>> 26e8805e
       },
       "Type": "AWS::SSM::Parameter",
     },
