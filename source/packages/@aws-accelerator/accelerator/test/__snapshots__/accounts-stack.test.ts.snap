// Jest Snapshot v1, https://goo.gl/fbAQLP

exports[`AccountsStack us-east-1 Construct(AccountsStack):  Snapshot Test 1`] = `
{
  "Parameters": {
    "SsmParameterValueacceleratorkmscloudwatchkeyarnC96584B6F00A464EAD1953AFF4B05118Parameter": {
      "Default": "/accelerator/kms/cloudwatch/key-arn",
      "Type": "AWS::SSM::Parameter::Value<String>",
    },
    "SsmParameterValueacceleratorkmslambdakeyarnC96584B6F00A464EAD1953AFF4B05118Parameter": {
      "Default": "/accelerator/kms/lambda/key-arn",
      "Type": "AWS::SSM::Parameter::Value<String>",
    },
  },
  "Resources": {
    "AcceleratorGuardrails10AD44C7D": {
      "DeletionPolicy": "Delete",
      "DependsOn": [
        "CustomOrganizationsCreatePolicyCustomResourceProviderLogGroup019B74A9",
        "enablePolicyTypeScpB4BC96BE",
      ],
      "Properties": {
        "ServiceToken": {
          "Fn::GetAtt": [
            "CustomOrganizationsCreatePolicyCustomResourceProviderHandler7A188619",
            "Arn",
          ],
        },
        "bucket": "cdk-hnb659fds-assets-111111111111-us-east-1",
        "description": "Accelerator GuardRails 1
",
        "key": "REPLACED-JSON-PATH.json",
        "name": "AcceleratorGuardrails1",
        "partition": "aws",
        "policyTagKey": "AWSAcceleratorManaged",
        "type": "SERVICE_CONTROL_POLICY",
        "uuid": "REPLACED-MD5",
      },
      "Type": "Custom::CreatePolicy",
      "UpdateReplacePolicy": "Delete",
    },
    "AcceleratorGuardrails26DF90F53": {
      "DeletionPolicy": "Delete",
      "DependsOn": [
        "CustomOrganizationsCreatePolicyCustomResourceProviderLogGroup019B74A9",
        "enablePolicyTypeScpB4BC96BE",
      ],
      "Properties": {
        "ServiceToken": {
          "Fn::GetAtt": [
            "CustomOrganizationsCreatePolicyCustomResourceProviderHandler7A188619",
            "Arn",
          ],
        },
        "bucket": "cdk-hnb659fds-assets-111111111111-us-east-1",
        "description": "Accelerator GuardRails 2
",
        "key": "REPLACED-JSON-PATH.json",
        "name": "AcceleratorGuardrails2",
        "partition": "aws",
        "policyTagKey": "AWSAcceleratorManaged",
        "type": "SERVICE_CONTROL_POLICY",
        "uuid": "REPLACED-MD5",
      },
      "Type": "Custom::CreatePolicy",
      "UpdateReplacePolicy": "Delete",
    },
    "AccessAnalyzerServiceLinkedRoleCreateServiceLinkedRoleFunctionA23D700D": {
      "DependsOn": [
        "AccessAnalyzerServiceLinkedRoleCreateServiceLinkedRoleFunctionServiceRoleDefaultPolicyF69A72FD",
        "AccessAnalyzerServiceLinkedRoleCreateServiceLinkedRoleFunctionServiceRoleC97CFF94",
      ],
      "Properties": {
        "Code": {
          "S3Bucket": "cdk-hnb659fds-assets-111111111111-us-east-1",
          "S3Key": "REPLACED-GENERATED-NAME.zip",
        },
        "Description": "Custom resource provider to create service linked role",
        "Handler": "index.handler",
        "KmsKeyArn": {
          "Ref": "SsmParameterValueacceleratorkmslambdakeyarnC96584B6F00A464EAD1953AFF4B05118Parameter",
        },
        "MemorySize": 512,
        "Role": {
          "Fn::GetAtt": [
            "AccessAnalyzerServiceLinkedRoleCreateServiceLinkedRoleFunctionServiceRoleC97CFF94",
            "Arn",
          ],
        },
        "Runtime": "nodejs18.x",
        "Timeout": 900,
      },
      "Type": "AWS::Lambda::Function",
    },
    "AccessAnalyzerServiceLinkedRoleCreateServiceLinkedRoleFunctionLogGroup6DA63F2D": {
      "DeletionPolicy": "Delete",
      "Properties": {
        "KmsKeyId": {
          "Ref": "SsmParameterValueacceleratorkmscloudwatchkeyarnC96584B6F00A464EAD1953AFF4B05118Parameter",
        },
        "LogGroupName": {
          "Fn::Join": [
            "",
            [
              "/aws/lambda/",
              {
                "Ref": "AccessAnalyzerServiceLinkedRoleCreateServiceLinkedRoleFunctionA23D700D",
              },
            ],
          ],
        },
        "RetentionInDays": 3653,
      },
      "Type": "AWS::Logs::LogGroup",
      "UpdateReplacePolicy": "Delete",
    },
    "AccessAnalyzerServiceLinkedRoleCreateServiceLinkedRoleFunctionServiceRoleC97CFF94": {
      "Metadata": {
        "cdk_nag": {
          "rules_to_suppress": [
            {
              "id": "AwsSolutions-IAM4",
              "reason": "Custom resource Lambda role policy.",
            },
          ],
        },
      },
      "Properties": {
        "AssumeRolePolicyDocument": {
          "Statement": [
            {
              "Action": "sts:AssumeRole",
              "Effect": "Allow",
              "Principal": {
                "Service": "lambda.amazonaws.com",
              },
            },
          ],
          "Version": "2012-10-17",
        },
        "ManagedPolicyArns": [
          {
            "Fn::Join": [
              "",
              [
                "arn:",
                {
                  "Ref": "AWS::Partition",
                },
                ":iam::aws:policy/service-role/AWSLambdaBasicExecutionRole",
              ],
            ],
          },
        ],
      },
      "Type": "AWS::IAM::Role",
    },
    "AccessAnalyzerServiceLinkedRoleCreateServiceLinkedRoleFunctionServiceRoleDefaultPolicyF69A72FD": {
      "Metadata": {
        "cdk_nag": {
          "rules_to_suppress": [
            {
              "id": "AwsSolutions-IAM5",
              "reason": "Custom resource Lambda role policy.",
            },
          ],
        },
      },
      "Properties": {
        "PolicyDocument": {
          "Statement": [
            {
              "Action": [
                "iam:CreateServiceLinkedRole",
                "iam:GetRole",
              ],
              "Effect": "Allow",
              "Resource": "*",
            },
          ],
          "Version": "2012-10-17",
        },
        "PolicyName": "AccessAnalyzerServiceLinkedRoleCreateServiceLinkedRoleFunctionServiceRoleDefaultPolicyF69A72FD",
        "Roles": [
          {
            "Ref": "AccessAnalyzerServiceLinkedRoleCreateServiceLinkedRoleFunctionServiceRoleC97CFF94",
          },
        ],
      },
      "Type": "AWS::IAM::Policy",
    },
    "AccessAnalyzerServiceLinkedRoleCreateServiceLinkedRoleProviderframeworkonEvent718EB907": {
      "DependsOn": [
        "AccessAnalyzerServiceLinkedRoleCreateServiceLinkedRoleProviderframeworkonEventServiceRoleDefaultPolicy8B7FC4A6",
        "AccessAnalyzerServiceLinkedRoleCreateServiceLinkedRoleProviderframeworkonEventServiceRole9D827C09",
      ],
      "Properties": {
        "Code": {
          "S3Bucket": "cdk-hnb659fds-assets-111111111111-us-east-1",
          "S3Key": "REPLACED-GENERATED-NAME.zip",
        },
        "Description": "AWS CDK resource provider framework - onEvent (AWSAccelerator-AccountsStack-111111111111-us-east-1/AccessAnalyzerServiceLinkedRole/CreateServiceLinkedRoleProvider)",
        "Environment": {
          "Variables": {
            "USER_ON_EVENT_FUNCTION_ARN": {
              "Fn::GetAtt": [
                "AccessAnalyzerServiceLinkedRoleCreateServiceLinkedRoleFunctionA23D700D",
                "Arn",
              ],
            },
          },
        },
        "Handler": "framework.onEvent",
        "Role": {
          "Fn::GetAtt": [
            "AccessAnalyzerServiceLinkedRoleCreateServiceLinkedRoleProviderframeworkonEventServiceRole9D827C09",
            "Arn",
          ],
        },
        "Runtime": "nodejs20.x",
        "Timeout": 900,
      },
      "Type": "AWS::Lambda::Function",
    },
    "AccessAnalyzerServiceLinkedRoleCreateServiceLinkedRoleProviderframeworkonEventServiceRole9D827C09": {
      "Metadata": {
        "cdk_nag": {
          "rules_to_suppress": [
            {
              "id": "AwsSolutions-IAM4",
              "reason": "Custom resource Lambda role policy.",
            },
          ],
        },
      },
      "Properties": {
        "AssumeRolePolicyDocument": {
          "Statement": [
            {
              "Action": "sts:AssumeRole",
              "Effect": "Allow",
              "Principal": {
                "Service": "lambda.amazonaws.com",
              },
            },
          ],
          "Version": "2012-10-17",
        },
        "ManagedPolicyArns": [
          {
            "Fn::Join": [
              "",
              [
                "arn:",
                {
                  "Ref": "AWS::Partition",
                },
                ":iam::aws:policy/service-role/AWSLambdaBasicExecutionRole",
              ],
            ],
          },
        ],
      },
      "Type": "AWS::IAM::Role",
    },
    "AccessAnalyzerServiceLinkedRoleCreateServiceLinkedRoleProviderframeworkonEventServiceRoleDefaultPolicy8B7FC4A6": {
      "Metadata": {
        "cdk_nag": {
          "rules_to_suppress": [
            {
              "id": "AwsSolutions-IAM5",
              "reason": "Custom resource Lambda role policy.",
            },
          ],
        },
      },
      "Properties": {
        "PolicyDocument": {
          "Statement": [
            {
              "Action": "lambda:InvokeFunction",
              "Effect": "Allow",
              "Resource": [
                {
                  "Fn::GetAtt": [
                    "AccessAnalyzerServiceLinkedRoleCreateServiceLinkedRoleFunctionA23D700D",
                    "Arn",
                  ],
                },
                {
                  "Fn::Join": [
                    "",
                    [
                      {
                        "Fn::GetAtt": [
                          "AccessAnalyzerServiceLinkedRoleCreateServiceLinkedRoleFunctionA23D700D",
                          "Arn",
                        ],
                      },
                      ":*",
                    ],
                  ],
                },
              ],
            },
          ],
          "Version": "2012-10-17",
        },
        "PolicyName": "AccessAnalyzerServiceLinkedRoleCreateServiceLinkedRoleProviderframeworkonEventServiceRoleDefaultPolicy8B7FC4A6",
        "Roles": [
          {
            "Ref": "AccessAnalyzerServiceLinkedRoleCreateServiceLinkedRoleProviderframeworkonEventServiceRole9D827C09",
          },
        ],
      },
      "Type": "AWS::IAM::Policy",
    },
    "AccessAnalyzerServiceLinkedRoleCreateServiceLinkedRoleResource7C0C5637": {
      "DeletionPolicy": "Delete",
      "DependsOn": [
        "AccessAnalyzerServiceLinkedRoleCreateServiceLinkedRoleFunctionLogGroup6DA63F2D",
      ],
      "Properties": {
        "ServiceToken": {
          "Fn::GetAtt": [
            "AccessAnalyzerServiceLinkedRoleCreateServiceLinkedRoleProviderframeworkonEvent718EB907",
            "Arn",
          ],
        },
        "roleName": "AWSServiceRoleForAccessAnalyzer",
        "serviceName": "access-analyzer.amazonaws.com",
        "uuid": "REPLACED-UUID",
      },
      "Type": "Custom::CreateServiceLinkedRole",
      "UpdateReplacePolicy": "Delete",
    },
    "AllowList6FC5040C": {
      "DeletionPolicy": "Delete",
      "DependsOn": [
        "CustomOrganizationsCreatePolicyCustomResourceProviderLogGroup019B74A9",
        "enablePolicyTypeScpB4BC96BE",
      ],
      "Properties": {
        "ServiceToken": {
          "Fn::GetAtt": [
            "CustomOrganizationsCreatePolicyCustomResourceProviderHandler7A188619",
            "Arn",
          ],
        },
        "bucket": "cdk-hnb659fds-assets-111111111111-us-east-1",
        "description": "This SCP uses "allow-list" strategy.
",
        "key": "REPLACED-JSON-PATH.json",
        "name": "AllowList",
        "partition": "aws",
        "policyTagKey": "AWSAcceleratorManaged",
        "strategy": "allow-list",
        "type": "SERVICE_CONTROL_POLICY",
        "uuid": "REPLACED-MD5",
      },
      "Type": "Custom::CreatePolicy",
      "UpdateReplacePolicy": "Delete",
    },
    "AttachAcceleratorGuardrails1Infrastructure84C16E51": {
      "DeletionPolicy": "Delete",
      "DependsOn": [
        "AcceleratorGuardrails10AD44C7D",
        "CustomOrganizationsAttachPolicyCustomResourceProviderLogGroup03FEC039",
      ],
      "Properties": {
        "ServiceToken": {
          "Fn::GetAtt": [
            "CustomOrganizationsAttachPolicyCustomResourceProviderHandlerB3233202",
            "Arn",
          ],
        },
        "configPolicyNames": [
          "AcceleratorGuardrails1",
          "DataPerimeter",
        ],
        "partition": {
          "Ref": "AWS::Partition",
        },
        "policyId": {
          "Ref": "AcceleratorGuardrails10AD44C7D",
        },
        "policyTagKey": "AWSAcceleratorManaged",
        "targetId": "ou-asdf-22222222",
        "type": "SERVICE_CONTROL_POLICY",
        "uuid": "REPLACED-MD5",
      },
      "Type": "Custom::AttachPolicy",
      "UpdateReplacePolicy": "Delete",
    },
    "AttachAcceleratorGuardrails2SharedServices7F9682DF": {
      "DeletionPolicy": "Delete",
      "DependsOn": [
        "AcceleratorGuardrails26DF90F53",
        "CustomOrganizationsAttachPolicyCustomResourceProviderLogGroup03FEC039",
      ],
      "Properties": {
        "ServiceToken": {
          "Fn::GetAtt": [
            "CustomOrganizationsAttachPolicyCustomResourceProviderHandlerB3233202",
            "Arn",
          ],
        },
        "configPolicyNames": [
          "AcceleratorGuardrails2",
        ],
        "partition": {
          "Ref": "AWS::Partition",
        },
        "policyId": {
          "Ref": "AcceleratorGuardrails26DF90F53",
        },
        "policyTagKey": "AWSAcceleratorManaged",
        "targetId": "444444444444",
        "type": "SERVICE_CONTROL_POLICY",
        "uuid": "REPLACED-MD5",
      },
      "Type": "Custom::AttachPolicy",
      "UpdateReplacePolicy": "Delete",
    },
    "AttachAllowListSecureWorkloadsA2619BAE": {
      "DeletionPolicy": "Delete",
      "DependsOn": [
        "AllowList6FC5040C",
        "CustomOrganizationsAttachPolicyCustomResourceProviderLogGroup03FEC039",
      ],
      "Properties": {
        "ServiceToken": {
          "Fn::GetAtt": [
            "CustomOrganizationsAttachPolicyCustomResourceProviderHandlerB3233202",
            "Arn",
          ],
        },
        "configPolicyNames": [
          "AllowList",
        ],
        "partition": {
          "Ref": "AWS::Partition",
        },
        "policyId": {
          "Ref": "AllowList6FC5040C",
        },
        "policyTagKey": "AWSAcceleratorManaged",
        "strategy": "allow-list",
        "targetId": "ou-asdf-33333333",
        "type": "SERVICE_CONTROL_POLICY",
        "uuid": "REPLACED-MD5",
      },
      "Type": "Custom::AttachPolicy",
      "UpdateReplacePolicy": "Delete",
    },
    "AttachDataPerimeterInfrastructure774B8264": {
      "DeletionPolicy": "Delete",
      "DependsOn": [
        "CustomOrganizationsAttachPolicyCustomResourceProviderLogGroup03FEC039",
        "DataPerimeter67F0B7E1",
      ],
      "Properties": {
        "ServiceToken": {
          "Fn::GetAtt": [
            "CustomOrganizationsAttachPolicyCustomResourceProviderHandlerB3233202",
            "Arn",
          ],
        },
        "configPolicyNames": [
          "AcceleratorGuardrails1",
          "DataPerimeter",
        ],
        "partition": {
          "Ref": "AWS::Partition",
        },
        "policyId": {
          "Ref": "DataPerimeter67F0B7E1",
        },
        "policyTagKey": "AWSAcceleratorManaged",
        "targetId": "ou-asdf-22222222",
        "type": "SERVICE_CONTROL_POLICY",
        "uuid": "REPLACED-MD5",
      },
      "Type": "Custom::AttachPolicy",
      "UpdateReplacePolicy": "Delete",
    },
    "AttachQuarantineScpFunctionC9C93005": {
      "DependsOn": [
        "AttachQuarantineScpFunctionServiceRoleDefaultPolicyE25B3D06",
        "AttachQuarantineScpFunctionServiceRole7B57F1A9",
      ],
      "Properties": {
        "Code": {
          "S3Bucket": "cdk-hnb659fds-assets-111111111111-us-east-1",
          "S3Key": "REPLACED-GENERATED-NAME.zip",
        },
        "Description": "Lambda function to attach quarantine scp to new accounts",
        "Environment": {
          "Variables": {
            "SCP_POLICY_NAME": "Quarantine",
          },
        },
        "Handler": "index.handler",
        "KmsKeyArn": {
          "Ref": "SsmParameterValueacceleratorkmslambdakeyarnC96584B6F00A464EAD1953AFF4B05118Parameter",
        },
        "Role": {
          "Fn::GetAtt": [
            "AttachQuarantineScpFunctionServiceRole7B57F1A9",
            "Arn",
          ],
        },
        "Runtime": "nodejs18.x",
        "Timeout": 300,
      },
      "Type": "AWS::Lambda::Function",
    },
    "AttachQuarantineScpFunctionLogGroup5CA6B914": {
      "DeletionPolicy": "Delete",
      "Properties": {
        "KmsKeyId": {
          "Ref": "SsmParameterValueacceleratorkmscloudwatchkeyarnC96584B6F00A464EAD1953AFF4B05118Parameter",
        },
        "LogGroupName": {
          "Fn::Join": [
            "",
            [
              "/aws/lambda/",
              {
                "Ref": "AttachQuarantineScpFunctionC9C93005",
              },
            ],
          ],
        },
        "RetentionInDays": 3653,
      },
      "Type": "AWS::Logs::LogGroup",
      "UpdateReplacePolicy": "Delete",
    },
    "AttachQuarantineScpFunctionServiceRole7B57F1A9": {
      "Metadata": {
        "cdk_nag": {
          "rules_to_suppress": [
            {
              "id": "AwsSolutions-IAM4",
              "reason": "AWS Custom resource provider framework-role created by cdk.",
            },
          ],
        },
      },
      "Properties": {
        "AssumeRolePolicyDocument": {
          "Statement": [
            {
              "Action": "sts:AssumeRole",
              "Effect": "Allow",
              "Principal": {
                "Service": "lambda.amazonaws.com",
              },
            },
          ],
          "Version": "2012-10-17",
        },
        "ManagedPolicyArns": [
          {
            "Fn::Join": [
              "",
              [
                "arn:",
                {
                  "Ref": "AWS::Partition",
                },
                ":iam::aws:policy/service-role/AWSLambdaBasicExecutionRole",
              ],
            ],
          },
        ],
      },
      "Type": "AWS::IAM::Role",
    },
    "AttachQuarantineScpFunctionServiceRoleDefaultPolicyE25B3D06": {
      "Metadata": {
        "cdk_nag": {
          "rules_to_suppress": [
            {
              "id": "AwsSolutions-IAM5",
              "reason": "Allows only specific policy.",
            },
          ],
        },
      },
      "Properties": {
        "PolicyDocument": {
          "Statement": [
            {
              "Action": [
                "organizations:ListPolicies",
                "organizations:DescribeCreateAccountStatus",
              ],
              "Effect": "Allow",
              "Resource": "*",
              "Sid": "OrgRead",
            },
            {
              "Action": "organizations:AttachPolicy",
              "Effect": "Allow",
              "Resource": [
                {
                  "Fn::Join": [
                    "",
                    [
                      "arn:",
                      {
                        "Ref": "AWS::Partition",
                      },
                      ":organizations::111111111111:policy/o-*/service_control_policy/",
                      {
                        "Ref": "Quarantine23FF09FE",
                      },
                    ],
                  ],
                },
                {
                  "Fn::Join": [
                    "",
                    [
                      "arn:",
                      {
                        "Ref": "AWS::Partition",
                      },
                      ":organizations::111111111111:account/o-*/*",
                    ],
                  ],
                },
              ],
              "Sid": "OrgWrite",
            },
          ],
          "Version": "2012-10-17",
        },
        "PolicyName": "AttachQuarantineScpFunctionServiceRoleDefaultPolicyE25B3D06",
        "Roles": [
          {
            "Ref": "AttachQuarantineScpFunctionServiceRole7B57F1A9",
          },
        ],
      },
      "Type": "AWS::IAM::Policy",
    },
    "CreateAccountRule97EFD4F3": {
      "Properties": {
        "Description": "Rule to notify when a new account is created.",
        "EventPattern": {
          "detail": {
            "eventName": [
              "CreateAccount",
            ],
            "eventSource": [
              "organizations.amazonaws.com",
            ],
          },
          "detail-type": [
            "AWS API Call via CloudTrail",
          ],
          "source": [
            "aws.organizations",
          ],
        },
        "State": "ENABLED",
        "Targets": [
          {
            "Arn": {
              "Fn::GetAtt": [
                "AttachQuarantineScpFunctionC9C93005",
                "Arn",
              ],
            },
            "Id": "Target0",
            "RetryPolicy": {
              "MaximumEventAgeInSeconds": 14400,
              "MaximumRetryAttempts": 2,
            },
          },
        ],
      },
      "Type": "AWS::Events::Rule",
    },
    "CreateAccountRuleAllowEventRuleAWSAcceleratorAccountsStack111111111111useast1AttachQuarantineScpFunction9505F8CAFDB46AF6": {
      "Properties": {
        "Action": "lambda:InvokeFunction",
        "FunctionName": {
          "Fn::GetAtt": [
            "AttachQuarantineScpFunctionC9C93005",
            "Arn",
          ],
        },
        "Principal": "events.amazonaws.com",
        "SourceArn": {
          "Fn::GetAtt": [
            "CreateAccountRule97EFD4F3",
            "Arn",
          ],
        },
      },
      "Type": "AWS::Lambda::Permission",
    },
    "CreateGovCloudAccountRule48208E15": {
      "Properties": {
        "Description": "Rule to notify when a new account is created using the create govcloud account api.",
        "EventPattern": {
          "detail": {
            "eventName": [
              "CreateGovCloudAccount",
            ],
            "eventSource": [
              "organizations.amazonaws.com",
            ],
          },
          "detail-type": [
            "AWS API Call via CloudTrail",
          ],
          "source": [
            "aws.organizations",
          ],
        },
        "State": "ENABLED",
        "Targets": [
          {
            "Arn": {
              "Fn::GetAtt": [
                "AttachQuarantineScpFunctionC9C93005",
                "Arn",
              ],
            },
            "Id": "Target0",
            "RetryPolicy": {
              "MaximumEventAgeInSeconds": 14400,
              "MaximumRetryAttempts": 2,
            },
          },
        ],
      },
      "Type": "AWS::Events::Rule",
    },
    "CreateGovCloudAccountRuleAllowEventRuleAWSAcceleratorAccountsStack111111111111useast1AttachQuarantineScpFunction9505F8CAA07EFEB1": {
      "Properties": {
        "Action": "lambda:InvokeFunction",
        "FunctionName": {
          "Fn::GetAtt": [
            "AttachQuarantineScpFunctionC9C93005",
            "Arn",
          ],
        },
        "Principal": "events.amazonaws.com",
        "SourceArn": {
          "Fn::GetAtt": [
            "CreateGovCloudAccountRule48208E15",
            "Arn",
          ],
        },
      },
      "Type": "AWS::Lambda::Permission",
    },
    "CustomEnablePolicyTypeCustomResourceProviderHandlerC244F9E1": {
      "DependsOn": [
        "CustomEnablePolicyTypeCustomResourceProviderRoleAE71B2CA",
      ],
      "Properties": {
        "Code": {
          "S3Bucket": "cdk-hnb659fds-assets-111111111111-us-east-1",
          "S3Key": "REPLACED-GENERATED-NAME.zip",
        },
        "Handler": "__entrypoint__.handler",
        "MemorySize": 128,
        "Role": {
          "Fn::GetAtt": [
            "CustomEnablePolicyTypeCustomResourceProviderRoleAE71B2CA",
            "Arn",
          ],
        },
        "Runtime": "nodejs18.x",
        "Timeout": 900,
      },
      "Type": "AWS::Lambda::Function",
    },
    "CustomEnablePolicyTypeCustomResourceProviderLogGroup81BE8EF5": {
      "DeletionPolicy": "Delete",
      "Properties": {
        "KmsKeyId": {
          "Ref": "SsmParameterValueacceleratorkmscloudwatchkeyarnC96584B6F00A464EAD1953AFF4B05118Parameter",
        },
        "LogGroupName": {
          "Fn::Join": [
            "",
            [
              "/aws/lambda/",
              {
                "Ref": "CustomEnablePolicyTypeCustomResourceProviderHandlerC244F9E1",
              },
            ],
          ],
        },
        "RetentionInDays": 3653,
      },
      "Type": "AWS::Logs::LogGroup",
      "UpdateReplacePolicy": "Delete",
    },
    "CustomEnablePolicyTypeCustomResourceProviderRoleAE71B2CA": {
      "Properties": {
        "AssumeRolePolicyDocument": {
          "Statement": [
            {
              "Action": "sts:AssumeRole",
              "Effect": "Allow",
              "Principal": {
                "Service": "lambda.amazonaws.com",
              },
            },
          ],
          "Version": "2012-10-17",
        },
        "ManagedPolicyArns": [
          {
            "Fn::Sub": "arn:\${AWS::Partition}:iam::aws:policy/service-role/AWSLambdaBasicExecutionRole",
          },
        ],
        "Policies": [
          {
            "PolicyDocument": {
              "Statement": [
                {
                  "Action": [
                    "organizations:DescribeOrganization",
                    "organizations:DisablePolicyType",
                    "organizations:EnablePolicyType",
                    "organizations:ListRoots",
                    "organizations:ListPoliciesForTarget",
                    "organizations:ListTargetsForPolicy",
                    "organizations:DescribeEffectivePolicy",
                    "organizations:DescribePolicy",
                    "organizations:DisableAWSServiceAccess",
                    "organizations:DetachPolicy",
                    "organizations:DeletePolicy",
                    "organizations:DescribeAccount",
                    "organizations:ListAWSServiceAccessForOrganization",
                    "organizations:ListPolicies",
                    "organizations:ListAccountsForParent",
                    "organizations:ListAccounts",
                    "organizations:EnableAWSServiceAccess",
                    "organizations:ListCreateAccountStatus",
                    "organizations:UpdatePolicy",
                    "organizations:DescribeOrganizationalUnit",
                    "organizations:AttachPolicy",
                    "organizations:ListParents",
                    "organizations:ListOrganizationalUnitsForParent",
                    "organizations:CreatePolicy",
                    "organizations:DescribeCreateAccountStatus",
                  ],
                  "Effect": "Allow",
                  "Resource": "*",
                },
              ],
              "Version": "2012-10-17",
            },
            "PolicyName": "Inline",
          },
        ],
      },
      "Type": "AWS::IAM::Role",
    },
    "CustomOrganizationsAttachPolicyCustomResourceProviderHandlerB3233202": {
      "DependsOn": [
        "CustomOrganizationsAttachPolicyCustomResourceProviderRole051E00A6",
      ],
      "Properties": {
        "Code": {
          "S3Bucket": "cdk-hnb659fds-assets-111111111111-us-east-1",
          "S3Key": "REPLACED-GENERATED-NAME.zip",
        },
        "Handler": "__entrypoint__.handler",
        "MemorySize": 128,
        "Role": {
          "Fn::GetAtt": [
            "CustomOrganizationsAttachPolicyCustomResourceProviderRole051E00A6",
            "Arn",
          ],
        },
        "Runtime": "nodejs18.x",
        "Timeout": 900,
      },
      "Type": "AWS::Lambda::Function",
    },
    "CustomOrganizationsAttachPolicyCustomResourceProviderLogGroup03FEC039": {
      "DeletionPolicy": "Delete",
      "Properties": {
        "KmsKeyId": {
          "Ref": "SsmParameterValueacceleratorkmscloudwatchkeyarnC96584B6F00A464EAD1953AFF4B05118Parameter",
        },
        "LogGroupName": {
          "Fn::Join": [
            "",
            [
              "/aws/lambda/",
              {
                "Ref": "CustomOrganizationsAttachPolicyCustomResourceProviderHandlerB3233202",
              },
            ],
          ],
        },
        "RetentionInDays": 3653,
      },
      "Type": "AWS::Logs::LogGroup",
      "UpdateReplacePolicy": "Delete",
    },
    "CustomOrganizationsAttachPolicyCustomResourceProviderRole051E00A6": {
      "Properties": {
        "AssumeRolePolicyDocument": {
          "Statement": [
            {
              "Action": "sts:AssumeRole",
              "Effect": "Allow",
              "Principal": {
                "Service": "lambda.amazonaws.com",
              },
            },
          ],
          "Version": "2012-10-17",
        },
        "ManagedPolicyArns": [
          {
            "Fn::Sub": "arn:\${AWS::Partition}:iam::aws:policy/service-role/AWSLambdaBasicExecutionRole",
          },
        ],
        "Policies": [
          {
            "PolicyDocument": {
              "Statement": [
                {
                  "Action": [
                    "organizations:AttachPolicy",
                    "organizations:DetachPolicy",
                    "organizations:ListPoliciesForTarget",
                    "organizations:ListTagsForResource",
                  ],
                  "Effect": "Allow",
                  "Resource": "*",
                },
              ],
              "Version": "2012-10-17",
            },
            "PolicyName": "Inline",
          },
        ],
      },
      "Type": "AWS::IAM::Role",
    },
    "CustomOrganizationsCreatePolicyCustomResourceProviderHandler7A188619": {
      "DependsOn": [
        "CustomOrganizationsCreatePolicyCustomResourceProviderRoleBA0ADB43",
      ],
      "Properties": {
        "Code": {
          "S3Bucket": "cdk-hnb659fds-assets-111111111111-us-east-1",
          "S3Key": "REPLACED-GENERATED-NAME.zip",
        },
        "Description": "Organizations create policy",
        "Handler": "__entrypoint__.handler",
        "MemorySize": 128,
        "Role": {
          "Fn::GetAtt": [
            "CustomOrganizationsCreatePolicyCustomResourceProviderRoleBA0ADB43",
            "Arn",
          ],
        },
        "Runtime": "nodejs18.x",
        "Timeout": 900,
      },
      "Type": "AWS::Lambda::Function",
    },
    "CustomOrganizationsCreatePolicyCustomResourceProviderLogGroup019B74A9": {
      "DeletionPolicy": "Delete",
      "Properties": {
        "KmsKeyId": {
          "Ref": "SsmParameterValueacceleratorkmscloudwatchkeyarnC96584B6F00A464EAD1953AFF4B05118Parameter",
        },
        "LogGroupName": {
          "Fn::Join": [
            "",
            [
              "/aws/lambda/",
              {
                "Ref": "CustomOrganizationsCreatePolicyCustomResourceProviderHandler7A188619",
              },
            ],
          ],
        },
        "RetentionInDays": 3653,
      },
      "Type": "AWS::Logs::LogGroup",
      "UpdateReplacePolicy": "Delete",
    },
    "CustomOrganizationsCreatePolicyCustomResourceProviderRoleBA0ADB43": {
      "Properties": {
        "AssumeRolePolicyDocument": {
          "Statement": [
            {
              "Action": "sts:AssumeRole",
              "Effect": "Allow",
              "Principal": {
                "Service": "lambda.amazonaws.com",
              },
            },
          ],
          "Version": "2012-10-17",
        },
        "ManagedPolicyArns": [
          {
            "Fn::Sub": "arn:\${AWS::Partition}:iam::aws:policy/service-role/AWSLambdaBasicExecutionRole",
          },
        ],
        "Policies": [
          {
            "PolicyDocument": {
              "Statement": [
                {
                  "Action": [
                    "organizations:CreatePolicy",
                    "organizations:DeletePolicy",
                    "organizations:DetachPolicy",
                    "organizations:ListPolicies",
                    "organizations:ListTargetsForPolicy",
                    "organizations:UpdatePolicy",
                    "organizations:TagResource",
                  ],
                  "Effect": "Allow",
                  "Resource": "*",
                },
                {
                  "Action": [
                    "s3:GetObject",
                  ],
                  "Effect": "Allow",
                  "Resource": {
                    "Fn::Join": [
                      "",
                      [
                        "arn:",
                        {
                          "Ref": "AWS::Partition",
                        },
                        ":s3:::cdk-hnb659fds-assets-111111111111-us-east-1/*",
                      ],
                    ],
                  },
                },
              ],
              "Version": "2012-10-17",
            },
            "PolicyName": "Inline",
          },
        ],
      },
      "Type": "AWS::IAM::Role",
    },
    "DataPerimeter67F0B7E1": {
      "DeletionPolicy": "Delete",
      "DependsOn": [
        "CustomOrganizationsCreatePolicyCustomResourceProviderLogGroup019B74A9",
        "enablePolicyTypeScpB4BC96BE",
      ],
      "Properties": {
        "ServiceToken": {
          "Fn::GetAtt": [
            "CustomOrganizationsCreatePolicyCustomResourceProviderHandler7A188619",
            "Arn",
          ],
        },
        "bucket": "cdk-hnb659fds-assets-111111111111-us-east-1",
        "description": "Data Perimeter SCP
",
        "key": "REPLACED-JSON-PATH.json",
        "name": "DataPerimeter",
        "partition": "aws",
        "policyTagKey": "AWSAcceleratorManaged",
        "type": "SERVICE_CONTROL_POLICY",
        "uuid": "REPLACED-MD5",
      },
      "Type": "Custom::CreatePolicy",
      "UpdateReplacePolicy": "Delete",
    },
    "GuardDutyServiceLinkedRoleCreateServiceLinkedRoleFunction151BCBCB": {
      "DependsOn": [
        "GuardDutyServiceLinkedRoleCreateServiceLinkedRoleFunctionServiceRoleDefaultPolicy17F37920",
        "GuardDutyServiceLinkedRoleCreateServiceLinkedRoleFunctionServiceRole2A9ECD02",
      ],
      "Properties": {
        "Code": {
          "S3Bucket": "cdk-hnb659fds-assets-111111111111-us-east-1",
          "S3Key": "REPLACED-GENERATED-NAME.zip",
        },
        "Description": "Custom resource provider to create service linked role",
        "Handler": "index.handler",
        "KmsKeyArn": {
          "Ref": "SsmParameterValueacceleratorkmslambdakeyarnC96584B6F00A464EAD1953AFF4B05118Parameter",
        },
        "MemorySize": 512,
        "Role": {
          "Fn::GetAtt": [
            "GuardDutyServiceLinkedRoleCreateServiceLinkedRoleFunctionServiceRole2A9ECD02",
            "Arn",
          ],
        },
        "Runtime": "nodejs18.x",
        "Timeout": 900,
      },
      "Type": "AWS::Lambda::Function",
    },
    "GuardDutyServiceLinkedRoleCreateServiceLinkedRoleFunctionLogGroup362E3CCE": {
      "DeletionPolicy": "Delete",
      "Properties": {
        "KmsKeyId": {
          "Ref": "SsmParameterValueacceleratorkmscloudwatchkeyarnC96584B6F00A464EAD1953AFF4B05118Parameter",
        },
        "LogGroupName": {
          "Fn::Join": [
            "",
            [
              "/aws/lambda/",
              {
                "Ref": "GuardDutyServiceLinkedRoleCreateServiceLinkedRoleFunction151BCBCB",
              },
            ],
          ],
        },
        "RetentionInDays": 3653,
      },
      "Type": "AWS::Logs::LogGroup",
      "UpdateReplacePolicy": "Delete",
    },
    "GuardDutyServiceLinkedRoleCreateServiceLinkedRoleFunctionServiceRole2A9ECD02": {
      "Metadata": {
        "cdk_nag": {
          "rules_to_suppress": [
            {
              "id": "AwsSolutions-IAM4",
              "reason": "Custom resource Lambda role policy.",
            },
          ],
        },
      },
      "Properties": {
        "AssumeRolePolicyDocument": {
          "Statement": [
            {
              "Action": "sts:AssumeRole",
              "Effect": "Allow",
              "Principal": {
                "Service": "lambda.amazonaws.com",
              },
            },
          ],
          "Version": "2012-10-17",
        },
        "ManagedPolicyArns": [
          {
            "Fn::Join": [
              "",
              [
                "arn:",
                {
                  "Ref": "AWS::Partition",
                },
                ":iam::aws:policy/service-role/AWSLambdaBasicExecutionRole",
              ],
            ],
          },
        ],
      },
      "Type": "AWS::IAM::Role",
    },
    "GuardDutyServiceLinkedRoleCreateServiceLinkedRoleFunctionServiceRoleDefaultPolicy17F37920": {
      "Metadata": {
        "cdk_nag": {
          "rules_to_suppress": [
            {
              "id": "AwsSolutions-IAM5",
              "reason": "Custom resource Lambda role policy.",
            },
          ],
        },
      },
      "Properties": {
        "PolicyDocument": {
          "Statement": [
            {
              "Action": [
                "iam:CreateServiceLinkedRole",
                "iam:GetRole",
              ],
              "Effect": "Allow",
              "Resource": "*",
            },
          ],
          "Version": "2012-10-17",
        },
        "PolicyName": "GuardDutyServiceLinkedRoleCreateServiceLinkedRoleFunctionServiceRoleDefaultPolicy17F37920",
        "Roles": [
          {
            "Ref": "GuardDutyServiceLinkedRoleCreateServiceLinkedRoleFunctionServiceRole2A9ECD02",
          },
        ],
      },
      "Type": "AWS::IAM::Policy",
    },
    "GuardDutyServiceLinkedRoleCreateServiceLinkedRoleProviderframeworkonEventFCA8A49C": {
      "DependsOn": [
        "GuardDutyServiceLinkedRoleCreateServiceLinkedRoleProviderframeworkonEventServiceRoleDefaultPolicyCEB270B2",
        "GuardDutyServiceLinkedRoleCreateServiceLinkedRoleProviderframeworkonEventServiceRoleF626C82F",
      ],
      "Properties": {
        "Code": {
          "S3Bucket": "cdk-hnb659fds-assets-111111111111-us-east-1",
          "S3Key": "REPLACED-GENERATED-NAME.zip",
        },
        "Description": "AWS CDK resource provider framework - onEvent (AWSAccelerator-AccountsStack-111111111111-us-east-1/GuardDutyServiceLinkedRole/CreateServiceLinkedRoleProvider)",
        "Environment": {
          "Variables": {
            "USER_ON_EVENT_FUNCTION_ARN": {
              "Fn::GetAtt": [
                "GuardDutyServiceLinkedRoleCreateServiceLinkedRoleFunction151BCBCB",
                "Arn",
              ],
            },
          },
        },
        "Handler": "framework.onEvent",
        "Role": {
          "Fn::GetAtt": [
            "GuardDutyServiceLinkedRoleCreateServiceLinkedRoleProviderframeworkonEventServiceRoleF626C82F",
            "Arn",
          ],
        },
        "Runtime": "nodejs20.x",
        "Timeout": 900,
      },
      "Type": "AWS::Lambda::Function",
    },
    "GuardDutyServiceLinkedRoleCreateServiceLinkedRoleProviderframeworkonEventServiceRoleDefaultPolicyCEB270B2": {
      "Metadata": {
        "cdk_nag": {
          "rules_to_suppress": [
            {
              "id": "AwsSolutions-IAM5",
              "reason": "Custom resource Lambda role policy.",
            },
          ],
        },
      },
      "Properties": {
        "PolicyDocument": {
          "Statement": [
            {
              "Action": "lambda:InvokeFunction",
              "Effect": "Allow",
              "Resource": [
                {
                  "Fn::GetAtt": [
                    "GuardDutyServiceLinkedRoleCreateServiceLinkedRoleFunction151BCBCB",
                    "Arn",
                  ],
                },
                {
                  "Fn::Join": [
                    "",
                    [
                      {
                        "Fn::GetAtt": [
                          "GuardDutyServiceLinkedRoleCreateServiceLinkedRoleFunction151BCBCB",
                          "Arn",
                        ],
                      },
                      ":*",
                    ],
                  ],
                },
              ],
            },
          ],
          "Version": "2012-10-17",
        },
        "PolicyName": "GuardDutyServiceLinkedRoleCreateServiceLinkedRoleProviderframeworkonEventServiceRoleDefaultPolicyCEB270B2",
        "Roles": [
          {
            "Ref": "GuardDutyServiceLinkedRoleCreateServiceLinkedRoleProviderframeworkonEventServiceRoleF626C82F",
          },
        ],
      },
      "Type": "AWS::IAM::Policy",
    },
    "GuardDutyServiceLinkedRoleCreateServiceLinkedRoleProviderframeworkonEventServiceRoleF626C82F": {
      "Metadata": {
        "cdk_nag": {
          "rules_to_suppress": [
            {
              "id": "AwsSolutions-IAM4",
              "reason": "Custom resource Lambda role policy.",
            },
          ],
        },
      },
      "Properties": {
        "AssumeRolePolicyDocument": {
          "Statement": [
            {
              "Action": "sts:AssumeRole",
              "Effect": "Allow",
              "Principal": {
                "Service": "lambda.amazonaws.com",
              },
            },
          ],
          "Version": "2012-10-17",
        },
        "ManagedPolicyArns": [
          {
            "Fn::Join": [
              "",
              [
                "arn:",
                {
                  "Ref": "AWS::Partition",
                },
                ":iam::aws:policy/service-role/AWSLambdaBasicExecutionRole",
              ],
            ],
          },
        ],
      },
      "Type": "AWS::IAM::Role",
    },
    "GuardDutyServiceLinkedRoleCreateServiceLinkedRoleResourceD5FE1FBD": {
      "DeletionPolicy": "Delete",
      "DependsOn": [
        "GuardDutyServiceLinkedRoleCreateServiceLinkedRoleFunctionLogGroup362E3CCE",
      ],
      "Properties": {
        "ServiceToken": {
          "Fn::GetAtt": [
            "GuardDutyServiceLinkedRoleCreateServiceLinkedRoleProviderframeworkonEventFCA8A49C",
            "Arn",
          ],
        },
        "description": "A service-linked role required for Amazon GuardDuty to access your resources. ",
        "roleName": "AWSServiceRoleForAmazonGuardDuty",
        "serviceName": "guardduty.amazonaws.com",
        "uuid": "REPLACED-UUID",
      },
      "Type": "Custom::CreateServiceLinkedRole",
      "UpdateReplacePolicy": "Delete",
    },
    "MacieServiceLinkedRoleCreateServiceLinkedRoleFunction64213ACA": {
      "DependsOn": [
        "MacieServiceLinkedRoleCreateServiceLinkedRoleFunctionServiceRoleDefaultPolicyB782371E",
        "MacieServiceLinkedRoleCreateServiceLinkedRoleFunctionServiceRole1E0AE3FE",
      ],
      "Properties": {
        "Code": {
          "S3Bucket": "cdk-hnb659fds-assets-111111111111-us-east-1",
          "S3Key": "REPLACED-GENERATED-NAME.zip",
        },
        "Description": "Custom resource provider to create service linked role",
        "Handler": "index.handler",
        "KmsKeyArn": {
          "Ref": "SsmParameterValueacceleratorkmslambdakeyarnC96584B6F00A464EAD1953AFF4B05118Parameter",
        },
        "MemorySize": 512,
        "Role": {
          "Fn::GetAtt": [
            "MacieServiceLinkedRoleCreateServiceLinkedRoleFunctionServiceRole1E0AE3FE",
            "Arn",
          ],
        },
        "Runtime": "nodejs18.x",
        "Timeout": 900,
      },
      "Type": "AWS::Lambda::Function",
    },
    "MacieServiceLinkedRoleCreateServiceLinkedRoleFunctionLogGroup7DF41D83": {
      "DeletionPolicy": "Delete",
      "Properties": {
        "KmsKeyId": {
          "Ref": "SsmParameterValueacceleratorkmscloudwatchkeyarnC96584B6F00A464EAD1953AFF4B05118Parameter",
        },
        "LogGroupName": {
          "Fn::Join": [
            "",
            [
              "/aws/lambda/",
              {
                "Ref": "MacieServiceLinkedRoleCreateServiceLinkedRoleFunction64213ACA",
              },
            ],
          ],
        },
        "RetentionInDays": 3653,
      },
      "Type": "AWS::Logs::LogGroup",
      "UpdateReplacePolicy": "Delete",
    },
    "MacieServiceLinkedRoleCreateServiceLinkedRoleFunctionServiceRole1E0AE3FE": {
      "Metadata": {
        "cdk_nag": {
          "rules_to_suppress": [
            {
              "id": "AwsSolutions-IAM4",
              "reason": "Custom resource Lambda role policy.",
            },
          ],
        },
      },
      "Properties": {
        "AssumeRolePolicyDocument": {
          "Statement": [
            {
              "Action": "sts:AssumeRole",
              "Effect": "Allow",
              "Principal": {
                "Service": "lambda.amazonaws.com",
              },
            },
          ],
          "Version": "2012-10-17",
        },
        "ManagedPolicyArns": [
          {
            "Fn::Join": [
              "",
              [
                "arn:",
                {
                  "Ref": "AWS::Partition",
                },
                ":iam::aws:policy/service-role/AWSLambdaBasicExecutionRole",
              ],
            ],
          },
        ],
      },
      "Type": "AWS::IAM::Role",
    },
    "MacieServiceLinkedRoleCreateServiceLinkedRoleFunctionServiceRoleDefaultPolicyB782371E": {
      "Metadata": {
        "cdk_nag": {
          "rules_to_suppress": [
            {
              "id": "AwsSolutions-IAM5",
              "reason": "Custom resource Lambda role policy.",
            },
          ],
        },
      },
      "Properties": {
        "PolicyDocument": {
          "Statement": [
            {
              "Action": [
                "iam:CreateServiceLinkedRole",
                "iam:GetRole",
              ],
              "Effect": "Allow",
              "Resource": "*",
            },
          ],
          "Version": "2012-10-17",
        },
        "PolicyName": "MacieServiceLinkedRoleCreateServiceLinkedRoleFunctionServiceRoleDefaultPolicyB782371E",
        "Roles": [
          {
            "Ref": "MacieServiceLinkedRoleCreateServiceLinkedRoleFunctionServiceRole1E0AE3FE",
          },
        ],
      },
      "Type": "AWS::IAM::Policy",
    },
    "MacieServiceLinkedRoleCreateServiceLinkedRoleProviderframeworkonEventA4030044": {
      "DependsOn": [
        "MacieServiceLinkedRoleCreateServiceLinkedRoleProviderframeworkonEventServiceRoleDefaultPolicy0779FE88",
        "MacieServiceLinkedRoleCreateServiceLinkedRoleProviderframeworkonEventServiceRole6ACF14A7",
      ],
      "Properties": {
        "Code": {
          "S3Bucket": "cdk-hnb659fds-assets-111111111111-us-east-1",
          "S3Key": "REPLACED-GENERATED-NAME.zip",
        },
        "Description": "AWS CDK resource provider framework - onEvent (AWSAccelerator-AccountsStack-111111111111-us-east-1/MacieServiceLinkedRole/CreateServiceLinkedRoleProvider)",
        "Environment": {
          "Variables": {
            "USER_ON_EVENT_FUNCTION_ARN": {
              "Fn::GetAtt": [
                "MacieServiceLinkedRoleCreateServiceLinkedRoleFunction64213ACA",
                "Arn",
              ],
            },
          },
        },
        "Handler": "framework.onEvent",
        "Role": {
          "Fn::GetAtt": [
            "MacieServiceLinkedRoleCreateServiceLinkedRoleProviderframeworkonEventServiceRole6ACF14A7",
            "Arn",
          ],
        },
        "Runtime": "nodejs20.x",
        "Timeout": 900,
      },
      "Type": "AWS::Lambda::Function",
    },
    "MacieServiceLinkedRoleCreateServiceLinkedRoleProviderframeworkonEventServiceRole6ACF14A7": {
      "Metadata": {
        "cdk_nag": {
          "rules_to_suppress": [
            {
              "id": "AwsSolutions-IAM4",
              "reason": "Custom resource Lambda role policy.",
            },
          ],
        },
      },
      "Properties": {
        "AssumeRolePolicyDocument": {
          "Statement": [
            {
              "Action": "sts:AssumeRole",
              "Effect": "Allow",
              "Principal": {
                "Service": "lambda.amazonaws.com",
              },
            },
          ],
          "Version": "2012-10-17",
        },
        "ManagedPolicyArns": [
          {
            "Fn::Join": [
              "",
              [
                "arn:",
                {
                  "Ref": "AWS::Partition",
                },
                ":iam::aws:policy/service-role/AWSLambdaBasicExecutionRole",
              ],
            ],
          },
        ],
      },
      "Type": "AWS::IAM::Role",
    },
    "MacieServiceLinkedRoleCreateServiceLinkedRoleProviderframeworkonEventServiceRoleDefaultPolicy0779FE88": {
      "Metadata": {
        "cdk_nag": {
          "rules_to_suppress": [
            {
              "id": "AwsSolutions-IAM5",
              "reason": "Custom resource Lambda role policy.",
            },
          ],
        },
      },
      "Properties": {
        "PolicyDocument": {
          "Statement": [
            {
              "Action": "lambda:InvokeFunction",
              "Effect": "Allow",
              "Resource": [
                {
                  "Fn::GetAtt": [
                    "MacieServiceLinkedRoleCreateServiceLinkedRoleFunction64213ACA",
                    "Arn",
                  ],
                },
                {
                  "Fn::Join": [
                    "",
                    [
                      {
                        "Fn::GetAtt": [
                          "MacieServiceLinkedRoleCreateServiceLinkedRoleFunction64213ACA",
                          "Arn",
                        ],
                      },
                      ":*",
                    ],
                  ],
                },
              ],
            },
          ],
          "Version": "2012-10-17",
        },
        "PolicyName": "MacieServiceLinkedRoleCreateServiceLinkedRoleProviderframeworkonEventServiceRoleDefaultPolicy0779FE88",
        "Roles": [
          {
            "Ref": "MacieServiceLinkedRoleCreateServiceLinkedRoleProviderframeworkonEventServiceRole6ACF14A7",
          },
        ],
      },
      "Type": "AWS::IAM::Policy",
    },
    "MacieServiceLinkedRoleCreateServiceLinkedRoleResourceD2E64172": {
      "DeletionPolicy": "Delete",
      "DependsOn": [
        "MacieServiceLinkedRoleCreateServiceLinkedRoleFunctionLogGroup7DF41D83",
      ],
      "Properties": {
        "ServiceToken": {
          "Fn::GetAtt": [
            "MacieServiceLinkedRoleCreateServiceLinkedRoleProviderframeworkonEventA4030044",
            "Arn",
          ],
        },
        "roleName": "AWSServiceRoleForAmazonMacie",
        "serviceName": "macie.amazonaws.com",
        "uuid": "REPLACED-UUID",
      },
      "Type": "Custom::CreateServiceLinkedRole",
      "UpdateReplacePolicy": "Delete",
    },
    "OptInRegions8611CE24": {
      "DeletionPolicy": "Delete",
      "DependsOn": [
        "OptInRegionsOptInRegionsIsCompleteLogGroupF6E1E28E",
        "OptInRegionsOptInRegionsOnEventLogGroupC61703D9",
      ],
      "Properties": {
        "ServiceToken": {
          "Fn::GetAtt": [
            "OptInRegionsOptInRegionsProviderframeworkonEventA805CEDE",
            "Arn",
          ],
        },
        "props": {
          "accountIds": [
            "111111111111",
            "222222222222",
            "333333333333",
            "444444444444",
            "555555555555",
            "666666666666",
          ],
          "enabledRegions": [
            "us-east-1",
            "us-west-2",
          ],
          "globalRegion": "us-east-1",
          "homeRegion": "us-east-1",
          "managementAccountId": "111111111111",
        },
      },
      "Type": "Custom::OptInRegions",
      "UpdateReplacePolicy": "Delete",
    },
    "OptInRegionsOptInRegionsIsComplete20A899A2": {
      "DependsOn": [
        "OptInRegionsOptInRegionsIsCompleteServiceRoleDefaultPolicy5BCB1377",
        "OptInRegionsOptInRegionsIsCompleteServiceRole88C6992C",
      ],
      "Properties": {
        "Code": {
          "S3Bucket": "cdk-hnb659fds-assets-111111111111-us-east-1",
          "S3Key": "REPLACED-GENERATED-NAME.zip",
        },
        "Description": "Opt-in Regions isComplete handler",
        "Handler": "index.handler",
        "KmsKeyArn": {
          "Ref": "SsmParameterValueacceleratorkmscloudwatchkeyarnC96584B6F00A464EAD1953AFF4B05118Parameter",
        },
        "Role": {
          "Fn::GetAtt": [
            "OptInRegionsOptInRegionsIsCompleteServiceRole88C6992C",
            "Arn",
          ],
        },
        "Runtime": "nodejs18.x",
        "Timeout": 300,
      },
      "Type": "AWS::Lambda::Function",
    },
    "OptInRegionsOptInRegionsIsCompleteLogGroupF6E1E28E": {
      "DeletionPolicy": "Delete",
      "Properties": {
        "KmsKeyId": {
          "Ref": "SsmParameterValueacceleratorkmscloudwatchkeyarnC96584B6F00A464EAD1953AFF4B05118Parameter",
        },
        "LogGroupName": {
          "Fn::Join": [
            "",
            [
              "/aws/lambda/",
              {
                "Ref": "OptInRegionsOptInRegionsIsComplete20A899A2",
              },
            ],
          ],
        },
        "RetentionInDays": 3653,
      },
      "Type": "AWS::Logs::LogGroup",
      "UpdateReplacePolicy": "Delete",
    },
    "OptInRegionsOptInRegionsIsCompleteServiceRole88C6992C": {
      "Metadata": {
        "cdk_nag": {
          "rules_to_suppress": [
            {
              "id": "AwsSolutions-IAM4",
              "reason": "AWS Custom resource provider role created by cdk.",
            },
          ],
        },
      },
      "Properties": {
        "AssumeRolePolicyDocument": {
          "Statement": [
            {
              "Action": "sts:AssumeRole",
              "Effect": "Allow",
              "Principal": {
                "Service": "lambda.amazonaws.com",
              },
            },
          ],
          "Version": "2012-10-17",
        },
        "ManagedPolicyArns": [
          {
            "Fn::Join": [
              "",
              [
                "arn:",
                {
                  "Ref": "AWS::Partition",
                },
                ":iam::aws:policy/service-role/AWSLambdaBasicExecutionRole",
              ],
            ],
          },
        ],
      },
      "Type": "AWS::IAM::Role",
    },
    "OptInRegionsOptInRegionsIsCompleteServiceRoleDefaultPolicy5BCB1377": {
      "Metadata": {
        "cdk_nag": {
          "rules_to_suppress": [
            {
              "id": "AwsSolutions-IAM5",
              "reason": "AWS Custom resource provider role created by cdk.",
            },
          ],
        },
      },
      "Properties": {
        "PolicyDocument": {
          "Statement": [
            {
              "Action": [
                "account:ListRegions",
                "account:EnableRegion",
                "account:GetRegionOptStatus",
              ],
              "Effect": "Allow",
              "Resource": "*",
              "Sid": "AccountOperations",
            },
          ],
          "Version": "2012-10-17",
        },
        "PolicyName": "OptInRegionsOptInRegionsIsCompleteServiceRoleDefaultPolicy5BCB1377",
        "Roles": [
          {
            "Ref": "OptInRegionsOptInRegionsIsCompleteServiceRole88C6992C",
          },
        ],
      },
      "Type": "AWS::IAM::Policy",
    },
    "OptInRegionsOptInRegionsOnEventDF9D2B80": {
      "DependsOn": [
        "OptInRegionsOptInRegionsOnEventServiceRoleDefaultPolicy3F5DA2D9",
        "OptInRegionsOptInRegionsOnEventServiceRoleD4B35886",
      ],
      "Properties": {
        "Code": {
          "S3Bucket": "cdk-hnb659fds-assets-111111111111-us-east-1",
          "S3Key": "REPLACED-GENERATED-NAME.zip",
        },
        "Description": "Opt-in Regions onEvent handler",
        "Handler": "index.handler",
        "KmsKeyArn": {
          "Ref": "SsmParameterValueacceleratorkmscloudwatchkeyarnC96584B6F00A464EAD1953AFF4B05118Parameter",
        },
        "Role": {
          "Fn::GetAtt": [
            "OptInRegionsOptInRegionsOnEventServiceRoleD4B35886",
            "Arn",
          ],
        },
        "Runtime": "nodejs18.x",
        "Timeout": 60,
      },
      "Type": "AWS::Lambda::Function",
    },
    "OptInRegionsOptInRegionsOnEventLogGroupC61703D9": {
      "DeletionPolicy": "Delete",
      "Properties": {
        "KmsKeyId": {
          "Ref": "SsmParameterValueacceleratorkmscloudwatchkeyarnC96584B6F00A464EAD1953AFF4B05118Parameter",
        },
        "LogGroupName": {
          "Fn::Join": [
            "",
            [
              "/aws/lambda/",
              {
                "Ref": "OptInRegionsOptInRegionsOnEventDF9D2B80",
              },
            ],
          ],
        },
        "RetentionInDays": 3653,
      },
      "Type": "AWS::Logs::LogGroup",
      "UpdateReplacePolicy": "Delete",
    },
    "OptInRegionsOptInRegionsOnEventServiceRoleD4B35886": {
      "Metadata": {
        "cdk_nag": {
          "rules_to_suppress": [
            {
              "id": "AwsSolutions-IAM4",
              "reason": "AWS Custom resource provider role created by cdk.",
            },
          ],
        },
      },
      "Properties": {
        "AssumeRolePolicyDocument": {
          "Statement": [
            {
              "Action": "sts:AssumeRole",
              "Effect": "Allow",
              "Principal": {
                "Service": "lambda.amazonaws.com",
              },
            },
          ],
          "Version": "2012-10-17",
        },
        "ManagedPolicyArns": [
          {
            "Fn::Join": [
              "",
              [
                "arn:",
                {
                  "Ref": "AWS::Partition",
                },
                ":iam::aws:policy/service-role/AWSLambdaBasicExecutionRole",
              ],
            ],
          },
        ],
      },
      "Type": "AWS::IAM::Role",
    },
    "OptInRegionsOptInRegionsOnEventServiceRoleDefaultPolicy3F5DA2D9": {
      "Metadata": {
        "cdk_nag": {
          "rules_to_suppress": [
            {
              "id": "AwsSolutions-IAM5",
              "reason": "AWS Custom resource provider role created by cdk.",
            },
          ],
        },
      },
      "Properties": {
        "PolicyDocument": {
          "Statement": [
            {
              "Action": [
                "organizations:EnableAWSServiceAccess",
                "iam:GetAccountSummary",
                "iam:SetSecurityTokenServicePreferences",
              ],
              "Effect": "Allow",
              "Resource": "*",
              "Sid": "serviceAccessAndToken",
            },
          ],
          "Version": "2012-10-17",
        },
        "PolicyName": "OptInRegionsOptInRegionsOnEventServiceRoleDefaultPolicy3F5DA2D9",
        "Roles": [
          {
            "Ref": "OptInRegionsOptInRegionsOnEventServiceRoleD4B35886",
          },
        ],
      },
      "Type": "AWS::IAM::Policy",
    },
    "OptInRegionsOptInRegionsProviderframeworkisCompleteA55ADDD8": {
      "DependsOn": [
        "OptInRegionsOptInRegionsProviderframeworkisCompleteServiceRoleDefaultPolicyFC3390B1",
        "OptInRegionsOptInRegionsProviderframeworkisCompleteServiceRole3768088A",
      ],
      "Properties": {
        "Code": {
          "S3Bucket": "cdk-hnb659fds-assets-111111111111-us-east-1",
          "S3Key": "REPLACED-GENERATED-NAME.zip",
        },
        "Description": "AWS CDK resource provider framework - isComplete (AWSAccelerator-AccountsStack-111111111111-us-east-1/OptInRegions/OptInRegionsProvider)",
        "Environment": {
          "Variables": {
            "USER_IS_COMPLETE_FUNCTION_ARN": {
              "Fn::GetAtt": [
                "OptInRegionsOptInRegionsIsComplete20A899A2",
                "Arn",
              ],
            },
            "USER_ON_EVENT_FUNCTION_ARN": {
              "Fn::GetAtt": [
                "OptInRegionsOptInRegionsOnEventDF9D2B80",
                "Arn",
              ],
            },
          },
        },
        "Handler": "framework.isComplete",
        "Role": {
          "Fn::GetAtt": [
            "OptInRegionsOptInRegionsProviderframeworkisCompleteServiceRole3768088A",
            "Arn",
          ],
        },
        "Runtime": "nodejs20.x",
        "Timeout": 900,
      },
      "Type": "AWS::Lambda::Function",
    },
    "OptInRegionsOptInRegionsProviderframeworkisCompleteServiceRole3768088A": {
      "Metadata": {
        "cdk_nag": {
          "rules_to_suppress": [
            {
              "id": "AwsSolutions-IAM4",
              "reason": "AWS Custom resource provider role created by cdk.",
            },
          ],
        },
      },
      "Properties": {
        "AssumeRolePolicyDocument": {
          "Statement": [
            {
              "Action": "sts:AssumeRole",
              "Effect": "Allow",
              "Principal": {
                "Service": "lambda.amazonaws.com",
              },
            },
          ],
          "Version": "2012-10-17",
        },
        "ManagedPolicyArns": [
          {
            "Fn::Join": [
              "",
              [
                "arn:",
                {
                  "Ref": "AWS::Partition",
                },
                ":iam::aws:policy/service-role/AWSLambdaBasicExecutionRole",
              ],
            ],
          },
        ],
      },
      "Type": "AWS::IAM::Role",
    },
    "OptInRegionsOptInRegionsProviderframeworkisCompleteServiceRoleDefaultPolicyFC3390B1": {
      "Metadata": {
        "cdk_nag": {
          "rules_to_suppress": [
            {
              "id": "AwsSolutions-IAM5",
              "reason": "AWS Custom resource provider role created by cdk.",
            },
          ],
        },
      },
      "Properties": {
        "PolicyDocument": {
          "Statement": [
            {
              "Action": "lambda:InvokeFunction",
              "Effect": "Allow",
              "Resource": [
                {
                  "Fn::GetAtt": [
                    "OptInRegionsOptInRegionsOnEventDF9D2B80",
                    "Arn",
                  ],
                },
                {
                  "Fn::Join": [
                    "",
                    [
                      {
                        "Fn::GetAtt": [
                          "OptInRegionsOptInRegionsOnEventDF9D2B80",
                          "Arn",
                        ],
                      },
                      ":*",
                    ],
                  ],
                },
              ],
            },
            {
              "Action": "lambda:InvokeFunction",
              "Effect": "Allow",
              "Resource": [
                {
                  "Fn::GetAtt": [
                    "OptInRegionsOptInRegionsIsComplete20A899A2",
                    "Arn",
                  ],
                },
                {
                  "Fn::Join": [
                    "",
                    [
                      {
                        "Fn::GetAtt": [
                          "OptInRegionsOptInRegionsIsComplete20A899A2",
                          "Arn",
                        ],
                      },
                      ":*",
                    ],
                  ],
                },
              ],
            },
          ],
          "Version": "2012-10-17",
        },
        "PolicyName": "OptInRegionsOptInRegionsProviderframeworkisCompleteServiceRoleDefaultPolicyFC3390B1",
        "Roles": [
          {
            "Ref": "OptInRegionsOptInRegionsProviderframeworkisCompleteServiceRole3768088A",
          },
        ],
      },
      "Type": "AWS::IAM::Policy",
    },
    "OptInRegionsOptInRegionsProviderframeworkonEventA805CEDE": {
      "DependsOn": [
        "OptInRegionsOptInRegionsProviderframeworkonEventServiceRoleDefaultPolicy6A8AF090",
        "OptInRegionsOptInRegionsProviderframeworkonEventServiceRoleE512B52D",
      ],
      "Properties": {
        "Code": {
          "S3Bucket": "cdk-hnb659fds-assets-111111111111-us-east-1",
          "S3Key": "REPLACED-GENERATED-NAME.zip",
        },
        "Description": "AWS CDK resource provider framework - onEvent (AWSAccelerator-AccountsStack-111111111111-us-east-1/OptInRegions/OptInRegionsProvider)",
        "Environment": {
          "Variables": {
            "USER_IS_COMPLETE_FUNCTION_ARN": {
              "Fn::GetAtt": [
                "OptInRegionsOptInRegionsIsComplete20A899A2",
                "Arn",
              ],
            },
            "USER_ON_EVENT_FUNCTION_ARN": {
              "Fn::GetAtt": [
                "OptInRegionsOptInRegionsOnEventDF9D2B80",
                "Arn",
              ],
            },
            "WAITER_STATE_MACHINE_ARN": {
              "Ref": "OptInRegionsOptInRegionsProviderwaiterstatemachine380C9833",
            },
          },
        },
        "Handler": "framework.onEvent",
        "Role": {
          "Fn::GetAtt": [
            "OptInRegionsOptInRegionsProviderframeworkonEventServiceRoleE512B52D",
            "Arn",
          ],
        },
<<<<<<< HEAD
        "description": "A service-linked role required for AWS Security Hub to access your resources.",
        "roleName": "AWSServiceRoleForSecurityHub",
        "serviceName": "securityhub.amazonaws.com",
        "uuid": "REPLACED-UUID",
      },
      "Type": "Custom::CreateServiceLinkedRole",
      "UpdateReplacePolicy": "Delete",
    },
    "SsmParamAcceleratorVersionFF83282D": {
      "Properties": {
        "Name": "/accelerator/AWSAccelerator-AccountsStack-111111111111-us-east-1/version",
        "Type": "String",
        "Value": "1.9.2",
=======
        "Runtime": "nodejs20.x",
        "Timeout": 900,
>>>>>>> 26e8805e
      },
      "Type": "AWS::Lambda::Function",
    },
    "OptInRegionsOptInRegionsProviderframeworkonEventServiceRoleDefaultPolicy6A8AF090": {
      "Metadata": {
        "cdk_nag": {
          "rules_to_suppress": [
            {
              "id": "AwsSolutions-IAM5",
              "reason": "AWS Custom resource provider role created by cdk.",
            },
          ],
        },
      },
      "Properties": {
        "PolicyDocument": {
          "Statement": [
            {
              "Action": "lambda:InvokeFunction",
              "Effect": "Allow",
              "Resource": [
                {
                  "Fn::GetAtt": [
                    "OptInRegionsOptInRegionsOnEventDF9D2B80",
                    "Arn",
                  ],
                },
                {
                  "Fn::Join": [
                    "",
                    [
                      {
                        "Fn::GetAtt": [
                          "OptInRegionsOptInRegionsOnEventDF9D2B80",
                          "Arn",
                        ],
                      },
                      ":*",
                    ],
                  ],
                },
              ],
            },
            {
              "Action": "lambda:InvokeFunction",
              "Effect": "Allow",
              "Resource": [
                {
                  "Fn::GetAtt": [
                    "OptInRegionsOptInRegionsIsComplete20A899A2",
                    "Arn",
                  ],
                },
                {
                  "Fn::Join": [
                    "",
                    [
                      {
                        "Fn::GetAtt": [
                          "OptInRegionsOptInRegionsIsComplete20A899A2",
                          "Arn",
                        ],
                      },
                      ":*",
                    ],
                  ],
                },
              ],
            },
            {
              "Action": "states:StartExecution",
              "Effect": "Allow",
              "Resource": {
                "Ref": "OptInRegionsOptInRegionsProviderwaiterstatemachine380C9833",
              },
            },
          ],
          "Version": "2012-10-17",
        },
        "PolicyName": "OptInRegionsOptInRegionsProviderframeworkonEventServiceRoleDefaultPolicy6A8AF090",
        "Roles": [
          {
            "Ref": "OptInRegionsOptInRegionsProviderframeworkonEventServiceRoleE512B52D",
          },
        ],
      },
      "Type": "AWS::IAM::Policy",
    },
    "OptInRegionsOptInRegionsProviderframeworkonEventServiceRoleE512B52D": {
      "Metadata": {
        "cdk_nag": {
          "rules_to_suppress": [
            {
              "id": "AwsSolutions-IAM4",
              "reason": "AWS Custom resource provider role created by cdk.",
            },
          ],
        },
      },
      "Properties": {
        "AssumeRolePolicyDocument": {
          "Statement": [
            {
              "Action": "sts:AssumeRole",
              "Effect": "Allow",
              "Principal": {
                "Service": "lambda.amazonaws.com",
              },
            },
          ],
          "Version": "2012-10-17",
        },
        "ManagedPolicyArns": [
          {
            "Fn::Join": [
              "",
              [
                "arn:",
                {
                  "Ref": "AWS::Partition",
                },
                ":iam::aws:policy/service-role/AWSLambdaBasicExecutionRole",
              ],
            ],
          },
        ],
      },
      "Type": "AWS::IAM::Role",
    },
    "OptInRegionsOptInRegionsProviderframeworkonTimeout2FB7EB0E": {
      "DependsOn": [
        "OptInRegionsOptInRegionsProviderframeworkonTimeoutServiceRoleDefaultPolicyC43EC700",
        "OptInRegionsOptInRegionsProviderframeworkonTimeoutServiceRoleC3734E22",
      ],
      "Properties": {
        "Code": {
          "S3Bucket": "cdk-hnb659fds-assets-111111111111-us-east-1",
          "S3Key": "REPLACED-GENERATED-NAME.zip",
        },
        "Description": "AWS CDK resource provider framework - onTimeout (AWSAccelerator-AccountsStack-111111111111-us-east-1/OptInRegions/OptInRegionsProvider)",
        "Environment": {
          "Variables": {
            "USER_IS_COMPLETE_FUNCTION_ARN": {
              "Fn::GetAtt": [
                "OptInRegionsOptInRegionsIsComplete20A899A2",
                "Arn",
              ],
            },
            "USER_ON_EVENT_FUNCTION_ARN": {
              "Fn::GetAtt": [
                "OptInRegionsOptInRegionsOnEventDF9D2B80",
                "Arn",
              ],
            },
          },
        },
        "Handler": "framework.onTimeout",
        "Role": {
          "Fn::GetAtt": [
            "OptInRegionsOptInRegionsProviderframeworkonTimeoutServiceRoleC3734E22",
            "Arn",
          ],
        },
        "Runtime": "nodejs20.x",
        "Timeout": 900,
      },
      "Type": "AWS::Lambda::Function",
    },
    "OptInRegionsOptInRegionsProviderframeworkonTimeoutServiceRoleC3734E22": {
      "Metadata": {
        "cdk_nag": {
          "rules_to_suppress": [
            {
              "id": "AwsSolutions-IAM4",
              "reason": "AWS Custom resource provider role created by cdk.",
            },
          ],
        },
      },
      "Properties": {
        "AssumeRolePolicyDocument": {
          "Statement": [
            {
              "Action": "sts:AssumeRole",
              "Effect": "Allow",
              "Principal": {
                "Service": "lambda.amazonaws.com",
              },
            },
          ],
          "Version": "2012-10-17",
        },
        "ManagedPolicyArns": [
          {
            "Fn::Join": [
              "",
              [
                "arn:",
                {
                  "Ref": "AWS::Partition",
                },
                ":iam::aws:policy/service-role/AWSLambdaBasicExecutionRole",
              ],
            ],
          },
        ],
      },
      "Type": "AWS::IAM::Role",
    },
    "OptInRegionsOptInRegionsProviderframeworkonTimeoutServiceRoleDefaultPolicyC43EC700": {
      "Metadata": {
        "cdk_nag": {
          "rules_to_suppress": [
            {
              "id": "AwsSolutions-IAM5",
              "reason": "AWS Custom resource provider role created by cdk.",
            },
          ],
        },
      },
      "Properties": {
        "PolicyDocument": {
          "Statement": [
            {
              "Action": "lambda:InvokeFunction",
              "Effect": "Allow",
              "Resource": [
                {
                  "Fn::GetAtt": [
                    "OptInRegionsOptInRegionsOnEventDF9D2B80",
                    "Arn",
                  ],
                },
                {
                  "Fn::Join": [
                    "",
                    [
                      {
                        "Fn::GetAtt": [
                          "OptInRegionsOptInRegionsOnEventDF9D2B80",
                          "Arn",
                        ],
                      },
                      ":*",
                    ],
                  ],
                },
              ],
            },
            {
              "Action": "lambda:InvokeFunction",
              "Effect": "Allow",
              "Resource": [
                {
                  "Fn::GetAtt": [
                    "OptInRegionsOptInRegionsIsComplete20A899A2",
                    "Arn",
                  ],
                },
                {
                  "Fn::Join": [
                    "",
                    [
                      {
                        "Fn::GetAtt": [
                          "OptInRegionsOptInRegionsIsComplete20A899A2",
                          "Arn",
                        ],
                      },
                      ":*",
                    ],
                  ],
                },
              ],
            },
          ],
          "Version": "2012-10-17",
        },
        "PolicyName": "OptInRegionsOptInRegionsProviderframeworkonTimeoutServiceRoleDefaultPolicyC43EC700",
        "Roles": [
          {
            "Ref": "OptInRegionsOptInRegionsProviderframeworkonTimeoutServiceRoleC3734E22",
          },
        ],
      },
      "Type": "AWS::IAM::Policy",
    },
    "OptInRegionsOptInRegionsProviderwaiterstatemachine380C9833": {
      "DependsOn": [
        "OptInRegionsOptInRegionsProviderwaiterstatemachineRoleDefaultPolicy551C77D5",
        "OptInRegionsOptInRegionsProviderwaiterstatemachineRoleB3284282",
      ],
      "Metadata": {
        "cdk_nag": {
          "rules_to_suppress": [
            {
              "id": "AwsSolutions-SF1",
              "reason": "AWS Custom resource provider role created by cdk.",
            },
            {
              "id": "AwsSolutions-SF2",
              "reason": "AWS Custom resource provider role created by cdk.",
            },
          ],
        },
      },
      "Properties": {
        "DefinitionString": {
          "Fn::Join": [
            "",
            [
              "{"StartAt":"framework-isComplete-task","States":{"framework-isComplete-task":{"End":true,"Retry":[{"ErrorEquals":["States.ALL"],"IntervalSeconds":120,"MaxAttempts":15,"BackoffRate":1}],"Catch":[{"ErrorEquals":["States.ALL"],"Next":"framework-onTimeout-task"}],"Type":"Task","Resource":"",
              {
                "Fn::GetAtt": [
                  "OptInRegionsOptInRegionsProviderframeworkisCompleteA55ADDD8",
                  "Arn",
                ],
              },
              ""},"framework-onTimeout-task":{"End":true,"Type":"Task","Resource":"",
              {
                "Fn::GetAtt": [
                  "OptInRegionsOptInRegionsProviderframeworkonTimeout2FB7EB0E",
                  "Arn",
                ],
              },
              ""}}}",
            ],
          ],
        },
        "LoggingConfiguration": {
          "Destinations": [
            {
              "CloudWatchLogsLogGroup": {
                "LogGroupArn": {
                  "Fn::GetAtt": [
                    "OptInRegionsOptInRegionsProviderwaiterstatemachineLogGroupDDB06910",
                    "Arn",
                  ],
                },
              },
            },
          ],
          "IncludeExecutionData": false,
          "Level": "ERROR",
        },
        "RoleArn": {
          "Fn::GetAtt": [
            "OptInRegionsOptInRegionsProviderwaiterstatemachineRoleB3284282",
            "Arn",
          ],
        },
      },
      "Type": "AWS::StepFunctions::StateMachine",
    },
    "OptInRegionsOptInRegionsProviderwaiterstatemachineLogGroupDDB06910": {
      "DeletionPolicy": "Retain",
      "Properties": {
        "LogGroupName": {
          "Fn::Join": [
            "",
            [
              "/aws/vendedlogs/states/waiter-state-machine-",
              {
                "Ref": "OptInRegionsOptInRegionsProviderframeworkisCompleteA55ADDD8",
              },
              "-c89b2dfca3e059f2ded794f91a23ea9a1d3a777a0d",
            ],
          ],
        },
        "RetentionInDays": 731,
      },
      "Type": "AWS::Logs::LogGroup",
      "UpdateReplacePolicy": "Retain",
    },
    "OptInRegionsOptInRegionsProviderwaiterstatemachineRoleB3284282": {
      "Properties": {
        "AssumeRolePolicyDocument": {
          "Statement": [
            {
              "Action": "sts:AssumeRole",
              "Effect": "Allow",
              "Principal": {
                "Service": "states.amazonaws.com",
              },
            },
          ],
          "Version": "2012-10-17",
        },
      },
      "Type": "AWS::IAM::Role",
    },
    "OptInRegionsOptInRegionsProviderwaiterstatemachineRoleDefaultPolicy551C77D5": {
      "Metadata": {
        "cdk_nag": {
          "rules_to_suppress": [
            {
              "id": "AwsSolutions-IAM5",
              "reason": "AWS Custom resource provider role created by cdk.",
            },
          ],
        },
      },
      "Properties": {
        "PolicyDocument": {
          "Statement": [
            {
              "Action": "lambda:InvokeFunction",
              "Effect": "Allow",
              "Resource": [
                {
                  "Fn::GetAtt": [
                    "OptInRegionsOptInRegionsProviderframeworkisCompleteA55ADDD8",
                    "Arn",
                  ],
                },
                {
                  "Fn::Join": [
                    "",
                    [
                      {
                        "Fn::GetAtt": [
                          "OptInRegionsOptInRegionsProviderframeworkisCompleteA55ADDD8",
                          "Arn",
                        ],
                      },
                      ":*",
                    ],
                  ],
                },
              ],
            },
            {
              "Action": "lambda:InvokeFunction",
              "Effect": "Allow",
              "Resource": [
                {
                  "Fn::GetAtt": [
                    "OptInRegionsOptInRegionsProviderframeworkonTimeout2FB7EB0E",
                    "Arn",
                  ],
                },
                {
                  "Fn::Join": [
                    "",
                    [
                      {
                        "Fn::GetAtt": [
                          "OptInRegionsOptInRegionsProviderframeworkonTimeout2FB7EB0E",
                          "Arn",
                        ],
                      },
                      ":*",
                    ],
                  ],
                },
              ],
            },
            {
              "Action": [
                "logs:CreateLogDelivery",
                "logs:CreateLogStream",
                "logs:GetLogDelivery",
                "logs:UpdateLogDelivery",
                "logs:DeleteLogDelivery",
                "logs:ListLogDeliveries",
                "logs:PutLogEvents",
                "logs:PutResourcePolicy",
                "logs:DescribeResourcePolicies",
                "logs:DescribeLogGroups",
              ],
              "Effect": "Allow",
              "Resource": "*",
            },
          ],
          "Version": "2012-10-17",
        },
        "PolicyName": "OptInRegionsOptInRegionsProviderwaiterstatemachineRoleDefaultPolicy551C77D5",
        "Roles": [
          {
            "Ref": "OptInRegionsOptInRegionsProviderwaiterstatemachineRoleB3284282",
          },
        ],
      },
      "Type": "AWS::IAM::Policy",
    },
    "Quarantine23FF09FE": {
      "DeletionPolicy": "Delete",
      "DependsOn": [
        "CustomOrganizationsCreatePolicyCustomResourceProviderLogGroup019B74A9",
        "enablePolicyTypeScpB4BC96BE",
      ],
      "Properties": {
        "ServiceToken": {
          "Fn::GetAtt": [
            "CustomOrganizationsCreatePolicyCustomResourceProviderHandler7A188619",
            "Arn",
          ],
        },
        "bucket": "cdk-hnb659fds-assets-111111111111-us-east-1",
        "description": "This SCP is used to prevent changes to new accounts until the Accelerator has been executed successfully. This policy will be applied upon account creation if enabled.
",
        "key": "REPLACED-JSON-PATH.json",
        "name": "Quarantine",
        "partition": "aws",
        "policyTagKey": "AWSAcceleratorManaged",
        "type": "SERVICE_CONTROL_POLICY",
        "uuid": "REPLACED-MD5",
      },
      "Type": "Custom::CreatePolicy",
      "UpdateReplacePolicy": "Delete",
    },
    "SecurityHubServiceLinkedRoleCreateServiceLinkedRoleFunction4EC1E85D": {
      "DependsOn": [
        "SecurityHubServiceLinkedRoleCreateServiceLinkedRoleFunctionServiceRoleDefaultPolicy18D14A5E",
        "SecurityHubServiceLinkedRoleCreateServiceLinkedRoleFunctionServiceRoleA20B559F",
      ],
      "Properties": {
        "Code": {
          "S3Bucket": "cdk-hnb659fds-assets-111111111111-us-east-1",
          "S3Key": "REPLACED-GENERATED-NAME.zip",
        },
        "Description": "Custom resource provider to create service linked role",
        "Handler": "index.handler",
        "KmsKeyArn": {
          "Ref": "SsmParameterValueacceleratorkmslambdakeyarnC96584B6F00A464EAD1953AFF4B05118Parameter",
        },
        "MemorySize": 512,
        "Role": {
          "Fn::GetAtt": [
            "SecurityHubServiceLinkedRoleCreateServiceLinkedRoleFunctionServiceRoleA20B559F",
            "Arn",
          ],
        },
        "Runtime": "nodejs18.x",
        "Timeout": 900,
      },
      "Type": "AWS::Lambda::Function",
    },
    "SecurityHubServiceLinkedRoleCreateServiceLinkedRoleFunctionLogGroupD9501DFE": {
      "DeletionPolicy": "Delete",
      "Properties": {
        "KmsKeyId": {
          "Ref": "SsmParameterValueacceleratorkmscloudwatchkeyarnC96584B6F00A464EAD1953AFF4B05118Parameter",
        },
        "LogGroupName": {
          "Fn::Join": [
            "",
            [
              "/aws/lambda/",
              {
                "Ref": "SecurityHubServiceLinkedRoleCreateServiceLinkedRoleFunction4EC1E85D",
              },
            ],
          ],
        },
        "RetentionInDays": 3653,
      },
      "Type": "AWS::Logs::LogGroup",
      "UpdateReplacePolicy": "Delete",
    },
    "SecurityHubServiceLinkedRoleCreateServiceLinkedRoleFunctionServiceRoleA20B559F": {
      "Metadata": {
        "cdk_nag": {
          "rules_to_suppress": [
            {
              "id": "AwsSolutions-IAM4",
              "reason": "Custom resource Lambda role policy.",
            },
          ],
        },
      },
      "Properties": {
        "AssumeRolePolicyDocument": {
          "Statement": [
            {
              "Action": "sts:AssumeRole",
              "Effect": "Allow",
              "Principal": {
                "Service": "lambda.amazonaws.com",
              },
            },
          ],
          "Version": "2012-10-17",
        },
        "ManagedPolicyArns": [
          {
            "Fn::Join": [
              "",
              [
                "arn:",
                {
                  "Ref": "AWS::Partition",
                },
                ":iam::aws:policy/service-role/AWSLambdaBasicExecutionRole",
              ],
            ],
          },
        ],
      },
      "Type": "AWS::IAM::Role",
    },
    "SecurityHubServiceLinkedRoleCreateServiceLinkedRoleFunctionServiceRoleDefaultPolicy18D14A5E": {
      "Metadata": {
        "cdk_nag": {
          "rules_to_suppress": [
            {
              "id": "AwsSolutions-IAM5",
              "reason": "Custom resource Lambda role policy.",
            },
          ],
        },
      },
      "Properties": {
        "PolicyDocument": {
          "Statement": [
            {
              "Action": [
                "iam:CreateServiceLinkedRole",
                "iam:GetRole",
              ],
              "Effect": "Allow",
              "Resource": "*",
            },
          ],
          "Version": "2012-10-17",
        },
        "PolicyName": "SecurityHubServiceLinkedRoleCreateServiceLinkedRoleFunctionServiceRoleDefaultPolicy18D14A5E",
        "Roles": [
          {
            "Ref": "SecurityHubServiceLinkedRoleCreateServiceLinkedRoleFunctionServiceRoleA20B559F",
          },
        ],
      },
      "Type": "AWS::IAM::Policy",
    },
    "SecurityHubServiceLinkedRoleCreateServiceLinkedRoleProviderframeworkonEvent26F8E1F4": {
      "DependsOn": [
        "SecurityHubServiceLinkedRoleCreateServiceLinkedRoleProviderframeworkonEventServiceRoleDefaultPolicy79C6E2DD",
        "SecurityHubServiceLinkedRoleCreateServiceLinkedRoleProviderframeworkonEventServiceRole57AAF85D",
      ],
      "Properties": {
        "Code": {
          "S3Bucket": "cdk-hnb659fds-assets-111111111111-us-east-1",
          "S3Key": "REPLACED-GENERATED-NAME.zip",
        },
        "Description": "AWS CDK resource provider framework - onEvent (AWSAccelerator-AccountsStack-111111111111-us-east-1/SecurityHubServiceLinkedRole/CreateServiceLinkedRoleProvider)",
        "Environment": {
          "Variables": {
            "USER_ON_EVENT_FUNCTION_ARN": {
              "Fn::GetAtt": [
                "SecurityHubServiceLinkedRoleCreateServiceLinkedRoleFunction4EC1E85D",
                "Arn",
              ],
            },
          },
        },
        "Handler": "framework.onEvent",
        "Role": {
          "Fn::GetAtt": [
            "SecurityHubServiceLinkedRoleCreateServiceLinkedRoleProviderframeworkonEventServiceRole57AAF85D",
            "Arn",
          ],
        },
        "Runtime": "nodejs20.x",
        "Timeout": 900,
      },
      "Type": "AWS::Lambda::Function",
    },
    "SecurityHubServiceLinkedRoleCreateServiceLinkedRoleProviderframeworkonEventServiceRole57AAF85D": {
      "Metadata": {
        "cdk_nag": {
          "rules_to_suppress": [
            {
              "id": "AwsSolutions-IAM4",
              "reason": "Custom resource Lambda role policy.",
            },
          ],
        },
      },
      "Properties": {
        "AssumeRolePolicyDocument": {
          "Statement": [
            {
              "Action": "sts:AssumeRole",
              "Effect": "Allow",
              "Principal": {
                "Service": "lambda.amazonaws.com",
              },
            },
          ],
          "Version": "2012-10-17",
        },
        "ManagedPolicyArns": [
          {
            "Fn::Join": [
              "",
              [
                "arn:",
                {
                  "Ref": "AWS::Partition",
                },
                ":iam::aws:policy/service-role/AWSLambdaBasicExecutionRole",
              ],
            ],
          },
        ],
      },
      "Type": "AWS::IAM::Role",
    },
    "SecurityHubServiceLinkedRoleCreateServiceLinkedRoleProviderframeworkonEventServiceRoleDefaultPolicy79C6E2DD": {
      "Metadata": {
        "cdk_nag": {
          "rules_to_suppress": [
            {
              "id": "AwsSolutions-IAM5",
              "reason": "Custom resource Lambda role policy.",
            },
          ],
        },
      },
      "Properties": {
        "PolicyDocument": {
          "Statement": [
            {
              "Action": "lambda:InvokeFunction",
              "Effect": "Allow",
              "Resource": [
                {
                  "Fn::GetAtt": [
                    "SecurityHubServiceLinkedRoleCreateServiceLinkedRoleFunction4EC1E85D",
                    "Arn",
                  ],
                },
                {
                  "Fn::Join": [
                    "",
                    [
                      {
                        "Fn::GetAtt": [
                          "SecurityHubServiceLinkedRoleCreateServiceLinkedRoleFunction4EC1E85D",
                          "Arn",
                        ],
                      },
                      ":*",
                    ],
                  ],
                },
              ],
            },
          ],
          "Version": "2012-10-17",
        },
        "PolicyName": "SecurityHubServiceLinkedRoleCreateServiceLinkedRoleProviderframeworkonEventServiceRoleDefaultPolicy79C6E2DD",
        "Roles": [
          {
            "Ref": "SecurityHubServiceLinkedRoleCreateServiceLinkedRoleProviderframeworkonEventServiceRole57AAF85D",
          },
        ],
      },
      "Type": "AWS::IAM::Policy",
    },
    "SecurityHubServiceLinkedRoleCreateServiceLinkedRoleResource4CC7EFAA": {
      "DeletionPolicy": "Delete",
      "DependsOn": [
        "SecurityHubServiceLinkedRoleCreateServiceLinkedRoleFunctionLogGroupD9501DFE",
      ],
      "Properties": {
        "ServiceToken": {
          "Fn::GetAtt": [
            "SecurityHubServiceLinkedRoleCreateServiceLinkedRoleProviderframeworkonEvent26F8E1F4",
            "Arn",
          ],
        },
        "description": "A service-linked role required for AWS Security Hub to access your resources.",
        "roleName": "AWSServiceRoleForSecurityHub",
        "serviceName": "securityhub.amazonaws.com",
        "uuid": "REPLACED-UUID",
      },
      "Type": "Custom::CreateServiceLinkedRole",
      "UpdateReplacePolicy": "Delete",
    },
    "SsmParamAcceleratorVersionFF83282D": {
      "Properties": {
        "Name": "/accelerator/AWSAccelerator-AccountsStack-111111111111-us-east-1/version",
        "Type": "String",
        "Value": "1.10.0",
      },
      "Type": "AWS::SSM::Parameter",
    },
    "SsmParamQuarantineScpPolicyId88188E20": {
      "Properties": {
        "Name": "/accelerator/organizations/scp/Quarantine/id",
        "Type": "String",
        "Value": {
          "Ref": "Quarantine23FF09FE",
        },
      },
      "Type": "AWS::SSM::Parameter",
    },
    "SsmParamStackId521A78D3": {
      "Properties": {
        "Name": "/accelerator/AWSAccelerator-AccountsStack-111111111111-us-east-1/stack-id",
        "Type": "String",
        "Value": {
          "Ref": "AWS::StackId",
        },
      },
      "Type": "AWS::SSM::Parameter",
    },
    "enablePolicyTypeScpB4BC96BE": {
      "DeletionPolicy": "Delete",
      "DependsOn": [
        "CustomEnablePolicyTypeCustomResourceProviderLogGroup81BE8EF5",
      ],
      "Properties": {
        "ServiceToken": {
          "Fn::GetAtt": [
            "CustomEnablePolicyTypeCustomResourceProviderHandlerC244F9E1",
            "Arn",
          ],
        },
        "partition": {
          "Ref": "AWS::Partition",
        },
        "policyType": "SERVICE_CONTROL_POLICY",
      },
      "Type": "Custom::EnablePolicyType",
      "UpdateReplacePolicy": "Delete",
    },
  },
}
`;

exports[`AccountsStack us-west-2 Construct(AccountsStackUsWest2):  Snapshot Test 1`] = `
{
  "Resources": {
    "OptInRegions8611CE24": {
      "DeletionPolicy": "Delete",
      "DependsOn": [
        "OptInRegionsOptInRegionsIsCompleteLogGroupF6E1E28E",
        "OptInRegionsOptInRegionsOnEventLogGroupC61703D9",
      ],
      "Properties": {
        "ServiceToken": {
          "Fn::GetAtt": [
            "OptInRegionsOptInRegionsProviderframeworkonEventA805CEDE",
            "Arn",
          ],
        },
        "props": {
          "accountIds": [
            "111111111111",
            "222222222222",
            "333333333333",
            "444444444444",
            "555555555555",
            "666666666666",
          ],
          "enabledRegions": [
            "us-east-1",
            "us-west-2",
          ],
          "globalRegion": "us-east-1",
          "homeRegion": "us-east-1",
          "managementAccountId": "111111111111",
        },
      },
      "Type": "Custom::OptInRegions",
      "UpdateReplacePolicy": "Delete",
    },
    "OptInRegionsOptInRegionsIsComplete20A899A2": {
      "DependsOn": [
        "OptInRegionsOptInRegionsIsCompleteServiceRoleDefaultPolicy5BCB1377",
        "OptInRegionsOptInRegionsIsCompleteServiceRole88C6992C",
      ],
      "Properties": {
        "Code": {
          "S3Bucket": "cdk-hnb659fds-assets-111111111111-us-west-2",
          "S3Key": "REPLACED-GENERATED-NAME.zip",
        },
        "Description": "Opt-in Regions isComplete handler",
        "Handler": "index.handler",
        "Role": {
          "Fn::GetAtt": [
            "OptInRegionsOptInRegionsIsCompleteServiceRole88C6992C",
            "Arn",
          ],
        },
        "Runtime": "nodejs18.x",
        "Timeout": 300,
      },
      "Type": "AWS::Lambda::Function",
    },
    "OptInRegionsOptInRegionsIsCompleteLogGroupF6E1E28E": {
      "DeletionPolicy": "Delete",
      "Properties": {
        "LogGroupName": {
          "Fn::Join": [
            "",
            [
              "/aws/lambda/",
              {
                "Ref": "OptInRegionsOptInRegionsIsComplete20A899A2",
              },
            ],
          ],
        },
        "RetentionInDays": 3653,
      },
      "Type": "AWS::Logs::LogGroup",
      "UpdateReplacePolicy": "Delete",
    },
    "OptInRegionsOptInRegionsIsCompleteServiceRole88C6992C": {
      "Metadata": {
        "cdk_nag": {
          "rules_to_suppress": [
            {
              "id": "AwsSolutions-IAM4",
              "reason": "AWS Custom resource provider role created by cdk.",
            },
          ],
        },
      },
      "Properties": {
        "AssumeRolePolicyDocument": {
          "Statement": [
            {
              "Action": "sts:AssumeRole",
              "Effect": "Allow",
              "Principal": {
                "Service": "lambda.amazonaws.com",
              },
            },
          ],
          "Version": "2012-10-17",
        },
        "ManagedPolicyArns": [
          {
            "Fn::Join": [
              "",
              [
                "arn:",
                {
                  "Ref": "AWS::Partition",
                },
                ":iam::aws:policy/service-role/AWSLambdaBasicExecutionRole",
              ],
            ],
          },
        ],
      },
      "Type": "AWS::IAM::Role",
    },
    "OptInRegionsOptInRegionsIsCompleteServiceRoleDefaultPolicy5BCB1377": {
      "Metadata": {
        "cdk_nag": {
          "rules_to_suppress": [
            {
              "id": "AwsSolutions-IAM5",
              "reason": "AWS Custom resource provider role created by cdk.",
            },
          ],
        },
      },
      "Properties": {
        "PolicyDocument": {
          "Statement": [
            {
              "Action": [
                "account:ListRegions",
                "account:EnableRegion",
                "account:GetRegionOptStatus",
              ],
              "Effect": "Allow",
              "Resource": "*",
              "Sid": "AccountOperations",
            },
          ],
          "Version": "2012-10-17",
        },
        "PolicyName": "OptInRegionsOptInRegionsIsCompleteServiceRoleDefaultPolicy5BCB1377",
        "Roles": [
          {
            "Ref": "OptInRegionsOptInRegionsIsCompleteServiceRole88C6992C",
          },
        ],
      },
      "Type": "AWS::IAM::Policy",
    },
    "OptInRegionsOptInRegionsOnEventDF9D2B80": {
      "DependsOn": [
        "OptInRegionsOptInRegionsOnEventServiceRoleDefaultPolicy3F5DA2D9",
        "OptInRegionsOptInRegionsOnEventServiceRoleD4B35886",
      ],
      "Properties": {
        "Code": {
          "S3Bucket": "cdk-hnb659fds-assets-111111111111-us-west-2",
          "S3Key": "REPLACED-GENERATED-NAME.zip",
        },
        "Description": "Opt-in Regions onEvent handler",
        "Handler": "index.handler",
        "Role": {
          "Fn::GetAtt": [
            "OptInRegionsOptInRegionsOnEventServiceRoleD4B35886",
            "Arn",
          ],
        },
        "Runtime": "nodejs18.x",
        "Timeout": 60,
      },
      "Type": "AWS::Lambda::Function",
    },
    "OptInRegionsOptInRegionsOnEventLogGroupC61703D9": {
      "DeletionPolicy": "Delete",
      "Properties": {
        "LogGroupName": {
          "Fn::Join": [
            "",
            [
              "/aws/lambda/",
              {
                "Ref": "OptInRegionsOptInRegionsOnEventDF9D2B80",
              },
            ],
          ],
        },
        "RetentionInDays": 3653,
      },
      "Type": "AWS::Logs::LogGroup",
      "UpdateReplacePolicy": "Delete",
    },
    "OptInRegionsOptInRegionsOnEventServiceRoleD4B35886": {
      "Metadata": {
        "cdk_nag": {
          "rules_to_suppress": [
            {
              "id": "AwsSolutions-IAM4",
              "reason": "AWS Custom resource provider role created by cdk.",
            },
          ],
        },
      },
      "Properties": {
        "AssumeRolePolicyDocument": {
          "Statement": [
            {
              "Action": "sts:AssumeRole",
              "Effect": "Allow",
              "Principal": {
                "Service": "lambda.amazonaws.com",
              },
            },
          ],
          "Version": "2012-10-17",
        },
        "ManagedPolicyArns": [
          {
            "Fn::Join": [
              "",
              [
                "arn:",
                {
                  "Ref": "AWS::Partition",
                },
                ":iam::aws:policy/service-role/AWSLambdaBasicExecutionRole",
              ],
            ],
          },
        ],
      },
      "Type": "AWS::IAM::Role",
    },
    "OptInRegionsOptInRegionsOnEventServiceRoleDefaultPolicy3F5DA2D9": {
      "Metadata": {
        "cdk_nag": {
          "rules_to_suppress": [
            {
              "id": "AwsSolutions-IAM5",
              "reason": "AWS Custom resource provider role created by cdk.",
            },
          ],
        },
      },
      "Properties": {
        "PolicyDocument": {
          "Statement": [
            {
              "Action": [
                "organizations:EnableAWSServiceAccess",
                "iam:GetAccountSummary",
                "iam:SetSecurityTokenServicePreferences",
              ],
              "Effect": "Allow",
              "Resource": "*",
              "Sid": "serviceAccessAndToken",
            },
          ],
          "Version": "2012-10-17",
        },
        "PolicyName": "OptInRegionsOptInRegionsOnEventServiceRoleDefaultPolicy3F5DA2D9",
        "Roles": [
          {
            "Ref": "OptInRegionsOptInRegionsOnEventServiceRoleD4B35886",
          },
        ],
      },
      "Type": "AWS::IAM::Policy",
    },
    "OptInRegionsOptInRegionsProviderframeworkisCompleteA55ADDD8": {
      "DependsOn": [
        "OptInRegionsOptInRegionsProviderframeworkisCompleteServiceRoleDefaultPolicyFC3390B1",
        "OptInRegionsOptInRegionsProviderframeworkisCompleteServiceRole3768088A",
      ],
      "Properties": {
        "Code": {
          "S3Bucket": "cdk-hnb659fds-assets-111111111111-us-west-2",
          "S3Key": "REPLACED-GENERATED-NAME.zip",
        },
        "Description": "AWS CDK resource provider framework - isComplete (AWSAccelerator-AccountsStack-111111111111-us-west-2/OptInRegions/OptInRegionsProvider)",
        "Environment": {
          "Variables": {
            "USER_IS_COMPLETE_FUNCTION_ARN": {
              "Fn::GetAtt": [
                "OptInRegionsOptInRegionsIsComplete20A899A2",
                "Arn",
              ],
            },
            "USER_ON_EVENT_FUNCTION_ARN": {
              "Fn::GetAtt": [
                "OptInRegionsOptInRegionsOnEventDF9D2B80",
                "Arn",
              ],
            },
          },
        },
        "Handler": "framework.isComplete",
        "Role": {
          "Fn::GetAtt": [
            "OptInRegionsOptInRegionsProviderframeworkisCompleteServiceRole3768088A",
            "Arn",
          ],
        },
        "Runtime": "nodejs20.x",
        "Timeout": 900,
      },
      "Type": "AWS::Lambda::Function",
    },
    "OptInRegionsOptInRegionsProviderframeworkisCompleteServiceRole3768088A": {
      "Metadata": {
        "cdk_nag": {
          "rules_to_suppress": [
            {
              "id": "AwsSolutions-IAM4",
              "reason": "AWS Custom resource provider role created by cdk.",
            },
          ],
        },
      },
      "Properties": {
        "AssumeRolePolicyDocument": {
          "Statement": [
            {
              "Action": "sts:AssumeRole",
              "Effect": "Allow",
              "Principal": {
                "Service": "lambda.amazonaws.com",
              },
            },
          ],
          "Version": "2012-10-17",
        },
        "ManagedPolicyArns": [
          {
            "Fn::Join": [
              "",
              [
                "arn:",
                {
                  "Ref": "AWS::Partition",
                },
                ":iam::aws:policy/service-role/AWSLambdaBasicExecutionRole",
              ],
            ],
          },
        ],
      },
      "Type": "AWS::IAM::Role",
    },
    "OptInRegionsOptInRegionsProviderframeworkisCompleteServiceRoleDefaultPolicyFC3390B1": {
      "Metadata": {
        "cdk_nag": {
          "rules_to_suppress": [
            {
              "id": "AwsSolutions-IAM5",
              "reason": "AWS Custom resource provider role created by cdk.",
            },
          ],
        },
      },
      "Properties": {
        "PolicyDocument": {
          "Statement": [
            {
              "Action": "lambda:InvokeFunction",
              "Effect": "Allow",
              "Resource": [
                {
                  "Fn::GetAtt": [
                    "OptInRegionsOptInRegionsOnEventDF9D2B80",
                    "Arn",
                  ],
                },
                {
                  "Fn::Join": [
                    "",
                    [
                      {
                        "Fn::GetAtt": [
                          "OptInRegionsOptInRegionsOnEventDF9D2B80",
                          "Arn",
                        ],
                      },
                      ":*",
                    ],
                  ],
                },
              ],
            },
            {
              "Action": "lambda:InvokeFunction",
              "Effect": "Allow",
              "Resource": [
                {
                  "Fn::GetAtt": [
                    "OptInRegionsOptInRegionsIsComplete20A899A2",
                    "Arn",
                  ],
                },
                {
                  "Fn::Join": [
                    "",
                    [
                      {
                        "Fn::GetAtt": [
                          "OptInRegionsOptInRegionsIsComplete20A899A2",
                          "Arn",
                        ],
                      },
                      ":*",
                    ],
                  ],
                },
              ],
            },
          ],
          "Version": "2012-10-17",
        },
        "PolicyName": "OptInRegionsOptInRegionsProviderframeworkisCompleteServiceRoleDefaultPolicyFC3390B1",
        "Roles": [
          {
            "Ref": "OptInRegionsOptInRegionsProviderframeworkisCompleteServiceRole3768088A",
          },
        ],
      },
      "Type": "AWS::IAM::Policy",
    },
    "OptInRegionsOptInRegionsProviderframeworkonEventA805CEDE": {
      "DependsOn": [
        "OptInRegionsOptInRegionsProviderframeworkonEventServiceRoleDefaultPolicy6A8AF090",
        "OptInRegionsOptInRegionsProviderframeworkonEventServiceRoleE512B52D",
      ],
      "Properties": {
        "Code": {
          "S3Bucket": "cdk-hnb659fds-assets-111111111111-us-west-2",
          "S3Key": "REPLACED-GENERATED-NAME.zip",
        },
        "Description": "AWS CDK resource provider framework - onEvent (AWSAccelerator-AccountsStack-111111111111-us-west-2/OptInRegions/OptInRegionsProvider)",
        "Environment": {
          "Variables": {
            "USER_IS_COMPLETE_FUNCTION_ARN": {
              "Fn::GetAtt": [
                "OptInRegionsOptInRegionsIsComplete20A899A2",
                "Arn",
              ],
            },
            "USER_ON_EVENT_FUNCTION_ARN": {
              "Fn::GetAtt": [
                "OptInRegionsOptInRegionsOnEventDF9D2B80",
                "Arn",
              ],
            },
            "WAITER_STATE_MACHINE_ARN": {
              "Ref": "OptInRegionsOptInRegionsProviderwaiterstatemachine380C9833",
            },
          },
        },
        "Handler": "framework.onEvent",
        "Role": {
          "Fn::GetAtt": [
            "OptInRegionsOptInRegionsProviderframeworkonEventServiceRoleE512B52D",
            "Arn",
          ],
        },
        "Runtime": "nodejs20.x",
        "Timeout": 900,
      },
      "Type": "AWS::Lambda::Function",
    },
    "OptInRegionsOptInRegionsProviderframeworkonEventServiceRoleDefaultPolicy6A8AF090": {
      "Metadata": {
        "cdk_nag": {
          "rules_to_suppress": [
            {
              "id": "AwsSolutions-IAM5",
              "reason": "AWS Custom resource provider role created by cdk.",
            },
          ],
        },
      },
      "Properties": {
        "PolicyDocument": {
          "Statement": [
            {
              "Action": "lambda:InvokeFunction",
              "Effect": "Allow",
              "Resource": [
                {
                  "Fn::GetAtt": [
                    "OptInRegionsOptInRegionsOnEventDF9D2B80",
                    "Arn",
                  ],
                },
                {
                  "Fn::Join": [
                    "",
                    [
                      {
                        "Fn::GetAtt": [
                          "OptInRegionsOptInRegionsOnEventDF9D2B80",
                          "Arn",
                        ],
                      },
                      ":*",
                    ],
                  ],
                },
              ],
            },
            {
              "Action": "lambda:InvokeFunction",
              "Effect": "Allow",
              "Resource": [
                {
                  "Fn::GetAtt": [
                    "OptInRegionsOptInRegionsIsComplete20A899A2",
                    "Arn",
                  ],
                },
                {
                  "Fn::Join": [
                    "",
                    [
                      {
                        "Fn::GetAtt": [
                          "OptInRegionsOptInRegionsIsComplete20A899A2",
                          "Arn",
                        ],
                      },
                      ":*",
                    ],
                  ],
                },
              ],
            },
            {
              "Action": "states:StartExecution",
              "Effect": "Allow",
              "Resource": {
                "Ref": "OptInRegionsOptInRegionsProviderwaiterstatemachine380C9833",
              },
            },
          ],
          "Version": "2012-10-17",
        },
        "PolicyName": "OptInRegionsOptInRegionsProviderframeworkonEventServiceRoleDefaultPolicy6A8AF090",
        "Roles": [
          {
            "Ref": "OptInRegionsOptInRegionsProviderframeworkonEventServiceRoleE512B52D",
          },
        ],
      },
      "Type": "AWS::IAM::Policy",
    },
    "OptInRegionsOptInRegionsProviderframeworkonEventServiceRoleE512B52D": {
      "Metadata": {
        "cdk_nag": {
          "rules_to_suppress": [
            {
              "id": "AwsSolutions-IAM4",
              "reason": "AWS Custom resource provider role created by cdk.",
            },
          ],
        },
      },
      "Properties": {
        "AssumeRolePolicyDocument": {
          "Statement": [
            {
              "Action": "sts:AssumeRole",
              "Effect": "Allow",
              "Principal": {
                "Service": "lambda.amazonaws.com",
              },
            },
          ],
          "Version": "2012-10-17",
        },
        "ManagedPolicyArns": [
          {
            "Fn::Join": [
              "",
              [
                "arn:",
                {
                  "Ref": "AWS::Partition",
                },
                ":iam::aws:policy/service-role/AWSLambdaBasicExecutionRole",
              ],
            ],
          },
        ],
      },
      "Type": "AWS::IAM::Role",
    },
    "OptInRegionsOptInRegionsProviderframeworkonTimeout2FB7EB0E": {
      "DependsOn": [
        "OptInRegionsOptInRegionsProviderframeworkonTimeoutServiceRoleDefaultPolicyC43EC700",
        "OptInRegionsOptInRegionsProviderframeworkonTimeoutServiceRoleC3734E22",
      ],
      "Properties": {
        "Code": {
          "S3Bucket": "cdk-hnb659fds-assets-111111111111-us-west-2",
          "S3Key": "REPLACED-GENERATED-NAME.zip",
        },
        "Description": "AWS CDK resource provider framework - onTimeout (AWSAccelerator-AccountsStack-111111111111-us-west-2/OptInRegions/OptInRegionsProvider)",
        "Environment": {
          "Variables": {
            "USER_IS_COMPLETE_FUNCTION_ARN": {
              "Fn::GetAtt": [
                "OptInRegionsOptInRegionsIsComplete20A899A2",
                "Arn",
              ],
            },
            "USER_ON_EVENT_FUNCTION_ARN": {
              "Fn::GetAtt": [
                "OptInRegionsOptInRegionsOnEventDF9D2B80",
                "Arn",
              ],
            },
          },
        },
        "Handler": "framework.onTimeout",
        "Role": {
          "Fn::GetAtt": [
            "OptInRegionsOptInRegionsProviderframeworkonTimeoutServiceRoleC3734E22",
            "Arn",
          ],
        },
        "Runtime": "nodejs20.x",
        "Timeout": 900,
      },
      "Type": "AWS::Lambda::Function",
    },
    "OptInRegionsOptInRegionsProviderframeworkonTimeoutServiceRoleC3734E22": {
      "Metadata": {
        "cdk_nag": {
          "rules_to_suppress": [
            {
              "id": "AwsSolutions-IAM4",
              "reason": "AWS Custom resource provider role created by cdk.",
            },
          ],
        },
      },
      "Properties": {
        "AssumeRolePolicyDocument": {
          "Statement": [
            {
              "Action": "sts:AssumeRole",
              "Effect": "Allow",
              "Principal": {
                "Service": "lambda.amazonaws.com",
              },
            },
          ],
          "Version": "2012-10-17",
        },
        "ManagedPolicyArns": [
          {
            "Fn::Join": [
              "",
              [
                "arn:",
                {
                  "Ref": "AWS::Partition",
                },
                ":iam::aws:policy/service-role/AWSLambdaBasicExecutionRole",
              ],
            ],
          },
        ],
      },
      "Type": "AWS::IAM::Role",
    },
    "OptInRegionsOptInRegionsProviderframeworkonTimeoutServiceRoleDefaultPolicyC43EC700": {
      "Metadata": {
        "cdk_nag": {
          "rules_to_suppress": [
            {
              "id": "AwsSolutions-IAM5",
              "reason": "AWS Custom resource provider role created by cdk.",
            },
          ],
        },
      },
      "Properties": {
        "PolicyDocument": {
          "Statement": [
            {
              "Action": "lambda:InvokeFunction",
              "Effect": "Allow",
              "Resource": [
                {
                  "Fn::GetAtt": [
                    "OptInRegionsOptInRegionsOnEventDF9D2B80",
                    "Arn",
                  ],
                },
                {
                  "Fn::Join": [
                    "",
                    [
                      {
                        "Fn::GetAtt": [
                          "OptInRegionsOptInRegionsOnEventDF9D2B80",
                          "Arn",
                        ],
                      },
                      ":*",
                    ],
                  ],
                },
              ],
            },
            {
              "Action": "lambda:InvokeFunction",
              "Effect": "Allow",
              "Resource": [
                {
                  "Fn::GetAtt": [
                    "OptInRegionsOptInRegionsIsComplete20A899A2",
                    "Arn",
                  ],
                },
                {
                  "Fn::Join": [
                    "",
                    [
                      {
                        "Fn::GetAtt": [
                          "OptInRegionsOptInRegionsIsComplete20A899A2",
                          "Arn",
                        ],
                      },
                      ":*",
                    ],
                  ],
                },
              ],
            },
          ],
          "Version": "2012-10-17",
        },
        "PolicyName": "OptInRegionsOptInRegionsProviderframeworkonTimeoutServiceRoleDefaultPolicyC43EC700",
        "Roles": [
          {
            "Ref": "OptInRegionsOptInRegionsProviderframeworkonTimeoutServiceRoleC3734E22",
          },
        ],
      },
      "Type": "AWS::IAM::Policy",
    },
    "OptInRegionsOptInRegionsProviderwaiterstatemachine380C9833": {
      "DependsOn": [
        "OptInRegionsOptInRegionsProviderwaiterstatemachineRoleDefaultPolicy551C77D5",
        "OptInRegionsOptInRegionsProviderwaiterstatemachineRoleB3284282",
      ],
      "Metadata": {
        "cdk_nag": {
          "rules_to_suppress": [
            {
              "id": "AwsSolutions-SF1",
              "reason": "AWS Custom resource provider role created by cdk.",
            },
            {
              "id": "AwsSolutions-SF2",
              "reason": "AWS Custom resource provider role created by cdk.",
            },
          ],
        },
      },
      "Properties": {
        "DefinitionString": {
          "Fn::Join": [
            "",
            [
              "{"StartAt":"framework-isComplete-task","States":{"framework-isComplete-task":{"End":true,"Retry":[{"ErrorEquals":["States.ALL"],"IntervalSeconds":120,"MaxAttempts":15,"BackoffRate":1}],"Catch":[{"ErrorEquals":["States.ALL"],"Next":"framework-onTimeout-task"}],"Type":"Task","Resource":"",
              {
                "Fn::GetAtt": [
                  "OptInRegionsOptInRegionsProviderframeworkisCompleteA55ADDD8",
                  "Arn",
                ],
              },
              ""},"framework-onTimeout-task":{"End":true,"Type":"Task","Resource":"",
              {
                "Fn::GetAtt": [
                  "OptInRegionsOptInRegionsProviderframeworkonTimeout2FB7EB0E",
                  "Arn",
                ],
              },
              ""}}}",
            ],
          ],
        },
        "LoggingConfiguration": {
          "Destinations": [
            {
              "CloudWatchLogsLogGroup": {
                "LogGroupArn": {
                  "Fn::GetAtt": [
                    "OptInRegionsOptInRegionsProviderwaiterstatemachineLogGroupDDB06910",
                    "Arn",
                  ],
                },
              },
            },
          ],
          "IncludeExecutionData": false,
          "Level": "ERROR",
        },
        "RoleArn": {
          "Fn::GetAtt": [
            "OptInRegionsOptInRegionsProviderwaiterstatemachineRoleB3284282",
            "Arn",
          ],
        },
      },
      "Type": "AWS::StepFunctions::StateMachine",
    },
    "OptInRegionsOptInRegionsProviderwaiterstatemachineLogGroupDDB06910": {
      "DeletionPolicy": "Retain",
      "Properties": {
        "LogGroupName": {
          "Fn::Join": [
            "",
            [
              "/aws/vendedlogs/states/waiter-state-machine-",
              {
                "Ref": "OptInRegionsOptInRegionsProviderframeworkisCompleteA55ADDD8",
              },
              "-c85034ab39f34991f85f596b311352eee576ba4356",
            ],
          ],
        },
        "RetentionInDays": 731,
      },
      "Type": "AWS::Logs::LogGroup",
      "UpdateReplacePolicy": "Retain",
    },
    "OptInRegionsOptInRegionsProviderwaiterstatemachineRoleB3284282": {
      "Properties": {
        "AssumeRolePolicyDocument": {
          "Statement": [
            {
              "Action": "sts:AssumeRole",
              "Effect": "Allow",
              "Principal": {
                "Service": "states.amazonaws.com",
              },
            },
          ],
          "Version": "2012-10-17",
        },
      },
      "Type": "AWS::IAM::Role",
    },
    "OptInRegionsOptInRegionsProviderwaiterstatemachineRoleDefaultPolicy551C77D5": {
      "Metadata": {
        "cdk_nag": {
          "rules_to_suppress": [
            {
              "id": "AwsSolutions-IAM5",
              "reason": "AWS Custom resource provider role created by cdk.",
            },
          ],
        },
      },
      "Properties": {
        "PolicyDocument": {
          "Statement": [
            {
              "Action": "lambda:InvokeFunction",
              "Effect": "Allow",
              "Resource": [
                {
                  "Fn::GetAtt": [
                    "OptInRegionsOptInRegionsProviderframeworkisCompleteA55ADDD8",
                    "Arn",
                  ],
                },
                {
                  "Fn::Join": [
                    "",
                    [
                      {
                        "Fn::GetAtt": [
                          "OptInRegionsOptInRegionsProviderframeworkisCompleteA55ADDD8",
                          "Arn",
                        ],
                      },
                      ":*",
                    ],
                  ],
                },
              ],
            },
            {
              "Action": "lambda:InvokeFunction",
              "Effect": "Allow",
              "Resource": [
                {
                  "Fn::GetAtt": [
                    "OptInRegionsOptInRegionsProviderframeworkonTimeout2FB7EB0E",
                    "Arn",
                  ],
                },
                {
                  "Fn::Join": [
                    "",
                    [
                      {
                        "Fn::GetAtt": [
                          "OptInRegionsOptInRegionsProviderframeworkonTimeout2FB7EB0E",
                          "Arn",
                        ],
                      },
                      ":*",
                    ],
                  ],
                },
              ],
            },
            {
              "Action": [
                "logs:CreateLogDelivery",
                "logs:CreateLogStream",
                "logs:GetLogDelivery",
                "logs:UpdateLogDelivery",
                "logs:DeleteLogDelivery",
                "logs:ListLogDeliveries",
                "logs:PutLogEvents",
                "logs:PutResourcePolicy",
                "logs:DescribeResourcePolicies",
                "logs:DescribeLogGroups",
              ],
              "Effect": "Allow",
              "Resource": "*",
            },
          ],
          "Version": "2012-10-17",
        },
        "PolicyName": "OptInRegionsOptInRegionsProviderwaiterstatemachineRoleDefaultPolicy551C77D5",
        "Roles": [
          {
            "Ref": "OptInRegionsOptInRegionsProviderwaiterstatemachineRoleB3284282",
          },
        ],
      },
      "Type": "AWS::IAM::Policy",
    },
    "SsmParamAcceleratorVersionFF83282D": {
      "Properties": {
        "Name": "/accelerator/AWSAccelerator-AccountsStack-111111111111-us-west-2/version",
        "Type": "String",
<<<<<<< HEAD
        "Value": "1.9.2",
=======
        "Value": "1.10.0",
>>>>>>> 26e8805e
      },
      "Type": "AWS::SSM::Parameter",
    },
    "SsmParamStackId521A78D3": {
      "Properties": {
        "Name": "/accelerator/AWSAccelerator-AccountsStack-111111111111-us-west-2/stack-id",
        "Type": "String",
        "Value": {
          "Ref": "AWS::StackId",
        },
      },
      "Type": "AWS::SSM::Parameter",
    },
  },
}
`;<|MERGE_RESOLUTION|>--- conflicted
+++ resolved
@@ -2106,24 +2106,8 @@
             "Arn",
           ],
         },
-<<<<<<< HEAD
-        "description": "A service-linked role required for AWS Security Hub to access your resources.",
-        "roleName": "AWSServiceRoleForSecurityHub",
-        "serviceName": "securityhub.amazonaws.com",
-        "uuid": "REPLACED-UUID",
-      },
-      "Type": "Custom::CreateServiceLinkedRole",
-      "UpdateReplacePolicy": "Delete",
-    },
-    "SsmParamAcceleratorVersionFF83282D": {
-      "Properties": {
-        "Name": "/accelerator/AWSAccelerator-AccountsStack-111111111111-us-east-1/version",
-        "Type": "String",
-        "Value": "1.9.2",
-=======
         "Runtime": "nodejs20.x",
         "Timeout": 900,
->>>>>>> 26e8805e
       },
       "Type": "AWS::Lambda::Function",
     },
@@ -3918,11 +3902,7 @@
       "Properties": {
         "Name": "/accelerator/AWSAccelerator-AccountsStack-111111111111-us-west-2/version",
         "Type": "String",
-<<<<<<< HEAD
-        "Value": "1.9.2",
-=======
         "Value": "1.10.0",
->>>>>>> 26e8805e
       },
       "Type": "AWS::SSM::Parameter",
     },
