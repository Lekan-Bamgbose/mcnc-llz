// Jest Snapshot v1, https://goo.gl/fbAQLP

exports[`PipelineStack Construct(PipelineStack):  Snapshot Test 1`] = `
{
  "Parameters": {
    "SsmParameterValueacceleratorawsacceleratorinstalleraccesslogsbucketnameC96584B6F00A464EAD1953AFF4B05118Parameter": {
      "Default": "/accelerator/aws-accelerator/installer-access-logs-bucket-name",
      "Type": "AWS::SSM::Parameter::Value<String>",
    },
    "SsmParameterValueacceleratorawsacceleratorinstallerkmskeyarnC96584B6F00A464EAD1953AFF4B05118Parameter": {
      "Default": "/accelerator/aws-accelerator/installer/kms/key-arn",
      "Type": "AWS::SSM::Parameter::Value<String>",
    },
  },
  "Resources": {
    "AdminCdkToolkitRole292E163A": {
      "Metadata": {
        "cdk_nag": {
          "rules_to_suppress": [
            {
              "id": "AwsSolutions-IAM4",
              "reason": "Managed policies required for IAM role.",
            },
          ],
        },
      },
      "Properties": {
        "AssumeRolePolicyDocument": {
          "Statement": [
            {
              "Action": "sts:AssumeRole",
              "Effect": "Allow",
              "Principal": {
                "Service": "codebuild.amazonaws.com",
              },
            },
          ],
          "Version": "2012-10-17",
        },
        "ManagedPolicyArns": [
          {
            "Fn::Join": [
              "",
              [
                "arn:",
                {
                  "Ref": "AWS::Partition",
                },
                ":iam::aws:policy/AdministratorAccess",
              ],
            ],
          },
        ],
        "MaxSessionDuration": 14400,
      },
      "Type": "AWS::IAM::Role",
    },
    "AdminCdkToolkitRoleDefaultPolicy2A6A4DB7": {
      "Metadata": {
        "cdk_nag": {
          "rules_to_suppress": [
            {
              "id": "AwsSolutions-IAM5",
              "reason": "IAM role requires wildcard permissions.",
            },
          ],
        },
      },
      "Properties": {
        "PolicyDocument": {
          "Statement": [
            {
              "Action": [
                "logs:CreateLogGroup",
                "logs:CreateLogStream",
                "logs:PutLogEvents",
              ],
              "Effect": "Allow",
              "Resource": [
                {
                  "Fn::Join": [
                    "",
                    [
                      "arn:",
                      {
                        "Ref": "AWS::Partition",
                      },
                      ":logs:us-east-1:000000000000:log-group:/aws/codebuild/",
                      {
                        "Ref": "PipelineToolkitProjectBCBD6910",
                      },
                    ],
                  ],
                },
                {
                  "Fn::Join": [
                    "",
                    [
                      "arn:",
                      {
                        "Ref": "AWS::Partition",
                      },
                      ":logs:us-east-1:000000000000:log-group:/aws/codebuild/",
                      {
                        "Ref": "PipelineToolkitProjectBCBD6910",
                      },
                      ":*",
                    ],
                  ],
                },
              ],
            },
            {
              "Action": [
                "codebuild:CreateReportGroup",
                "codebuild:CreateReport",
                "codebuild:UpdateReport",
                "codebuild:BatchPutTestCases",
                "codebuild:BatchPutCodeCoverages",
              ],
              "Effect": "Allow",
              "Resource": {
                "Fn::Join": [
                  "",
                  [
                    "arn:",
                    {
                      "Ref": "AWS::Partition",
                    },
                    ":codebuild:us-east-1:000000000000:report-group/",
                    {
                      "Ref": "PipelineToolkitProjectBCBD6910",
                    },
                    "-*",
                  ],
                ],
              },
            },
            {
              "Action": [
                "kms:Decrypt",
                "kms:Encrypt",
                "kms:ReEncrypt*",
                "kms:GenerateDataKey*",
              ],
              "Effect": "Allow",
              "Resource": {
                "Ref": "SsmParameterValueacceleratorawsacceleratorinstallerkmskeyarnC96584B6F00A464EAD1953AFF4B05118Parameter",
              },
            },
            {
              "Action": [
                "s3:GetObject*",
                "s3:GetBucket*",
                "s3:List*",
              ],
              "Effect": "Allow",
              "Resource": [
                {
                  "Fn::GetAtt": [
                    "PipelineSecureBucketB3EEB324",
                    "Arn",
                  ],
                },
                {
                  "Fn::Join": [
                    "",
                    [
                      {
                        "Fn::GetAtt": [
                          "PipelineSecureBucketB3EEB324",
                          "Arn",
                        ],
                      },
                      "/*",
                    ],
                  ],
                },
              ],
            },
            {
              "Action": [
                "kms:Decrypt",
                "kms:DescribeKey",
              ],
              "Effect": "Allow",
              "Resource": {
                "Ref": "SsmParameterValueacceleratorawsacceleratorinstallerkmskeyarnC96584B6F00A464EAD1953AFF4B05118Parameter",
              },
            },
          ],
          "Version": "2012-10-17",
        },
        "PolicyName": "AdminCdkToolkitRoleDefaultPolicy2A6A4DB7",
        "Roles": [
          {
            "Ref": "AdminCdkToolkitRole292E163A",
          },
        ],
      },
      "Type": "AWS::IAM::Policy",
    },
    "Pipeline8E4BFAC9": {
      "DependsOn": [
        "PipelineAWSServiceRoleForCodeStarNotificationsCreateServiceLinkedRoleFunctionB3FFD974",
        "PipelineAWSServiceRoleForCodeStarNotificationsCreateServiceLinkedRoleFunctionServiceRoleDefaultPolicy28F66406",
        "PipelineAWSServiceRoleForCodeStarNotificationsCreateServiceLinkedRoleFunctionServiceRoleD177D2D7",
        "PipelineAWSServiceRoleForCodeStarNotificationsCreateServiceLinkedRoleFunctionLogGroup28940852",
        "PipelineAWSServiceRoleForCodeStarNotificationsCreateServiceLinkedRoleProviderframeworkonEvent8BAA45B0",
        "PipelineAWSServiceRoleForCodeStarNotificationsCreateServiceLinkedRoleProviderframeworkonEventServiceRoleDefaultPolicyD8319C53",
        "PipelineAWSServiceRoleForCodeStarNotificationsCreateServiceLinkedRoleProviderframeworkonEventServiceRole4961EAEB",
        "PipelineAWSServiceRoleForCodeStarNotificationsCreateServiceLinkedRoleResource12D935F1",
        "PipelinePipelineRoleDefaultPolicy7D262A22",
        "PipelinePipelineRole6D983AD5",
      ],
      "Properties": {
        "ArtifactStore": {
          "EncryptionKey": {
            "Id": {
              "Ref": "SsmParameterValueacceleratorawsacceleratorinstallerkmskeyarnC96584B6F00A464EAD1953AFF4B05118Parameter",
            },
            "Type": "KMS",
          },
          "Location": {
            "Ref": "PipelineSecureBucketB3EEB324",
          },
          "Type": "S3",
        },
        "Name": "aws-accelerator-pipeline",
        "RoleArn": {
          "Fn::GetAtt": [
            "PipelinePipelineRole6D983AD5",
            "Arn",
          ],
        },
        "Stages": [
          {
            "Actions": [
              {
                "ActionTypeId": {
                  "Category": "Source",
                  "Owner": "AWS",
                  "Provider": "CodeCommit",
                  "Version": "1",
                },
                "Configuration": {
                  "BranchName": "main",
                  "PollForSourceChanges": false,
                  "RepositoryName": "accelerator-source",
                },
                "Name": "Source",
                "OutputArtifacts": [
                  {
                    "Name": "Source",
                  },
                ],
                "RoleArn": {
                  "Fn::GetAtt": [
                    "PipelineSourceCodePipelineActionRoleBBC58FD5",
                    "Arn",
                  ],
                },
                "RunOrder": 1,
              },
              {
                "ActionTypeId": {
                  "Category": "Source",
                  "Owner": "AWS",
                  "Provider": "CodeCommit",
                  "Version": "1",
                },
                "Configuration": {
                  "BranchName": "main",
                  "PollForSourceChanges": false,
                  "RepositoryName": {
                    "Fn::GetAtt": [
                      "PipelineConfigRepositoryE5225086",
                      "Name",
                    ],
                  },
                },
                "Name": "Configuration",
                "Namespace": "Config-Vars",
                "OutputArtifacts": [
                  {
                    "Name": "Config",
                  },
                ],
                "RoleArn": {
                  "Fn::GetAtt": [
                    "PipelineSourceConfigurationCodePipelineActionRoleA2807B19",
                    "Arn",
                  ],
                },
                "RunOrder": 1,
              },
            ],
            "Name": "Source",
          },
          {
            "Actions": [
              {
                "ActionTypeId": {
                  "Category": "Build",
                  "Owner": "AWS",
                  "Provider": "CodeBuild",
                  "Version": "1",
                },
                "Configuration": {
                  "PrimarySource": "Source",
                  "ProjectName": {
                    "Ref": "PipelineBuildProject9D447FA8",
                  },
                },
                "InputArtifacts": [
                  {
                    "Name": "Source",
                  },
                  {
                    "Name": "Config",
                  },
                ],
                "Name": "Build",
                "OutputArtifacts": [
                  {
                    "Name": "Build",
                  },
                ],
                "RoleArn": {
                  "Fn::GetAtt": [
                    "PipelinePipelineRole6D983AD5",
                    "Arn",
                  ],
                },
                "RunOrder": 1,
              },
            ],
            "Name": "Build",
          },
          {
            "Actions": [
              {
                "ActionTypeId": {
                  "Category": "Build",
                  "Owner": "AWS",
                  "Provider": "CodeBuild",
                  "Version": "1",
                },
                "Configuration": {
                  "EnvironmentVariables": "[{"name":"CDK_OPTIONS","type":"PLAINTEXT","value":"deploy --stage prepare"},{"name":"CONFIG_COMMIT_ID","type":"PLAINTEXT","value":"#{Config-Vars.CommitId}"},{"name":"ACCELERATOR_STAGE","type":"PLAINTEXT","value":"prepare"}]",
                  "PrimarySource": "Build",
                  "ProjectName": {
                    "Ref": "PipelineToolkitProjectBCBD6910",
                  },
                },
                "InputArtifacts": [
                  {
                    "Name": "Build",
                  },
                  {
                    "Name": "Config",
                  },
                ],
                "Name": "Prepare",
                "RoleArn": {
                  "Fn::GetAtt": [
                    "PipelinePipelineRole6D983AD5",
                    "Arn",
                  ],
                },
                "RunOrder": 1,
              },
            ],
            "Name": "Prepare",
          },
          {
            "Actions": [
              {
                "ActionTypeId": {
                  "Category": "Build",
                  "Owner": "AWS",
                  "Provider": "CodeBuild",
                  "Version": "1",
                },
                "Configuration": {
                  "EnvironmentVariables": "[{"name":"CDK_OPTIONS","type":"PLAINTEXT","value":"deploy --stage accounts"},{"name":"CONFIG_COMMIT_ID","type":"PLAINTEXT","value":"#{Config-Vars.CommitId}"},{"name":"ACCELERATOR_STAGE","type":"PLAINTEXT","value":"accounts"}]",
                  "PrimarySource": "Build",
                  "ProjectName": {
                    "Ref": "PipelineToolkitProjectBCBD6910",
                  },
                },
                "InputArtifacts": [
                  {
                    "Name": "Build",
                  },
                  {
                    "Name": "Config",
                  },
                ],
                "Name": "Accounts",
                "RoleArn": {
                  "Fn::GetAtt": [
                    "PipelinePipelineRole6D983AD5",
                    "Arn",
                  ],
                },
                "RunOrder": 1,
              },
            ],
            "Name": "Accounts",
          },
          {
            "Actions": [
              {
                "ActionTypeId": {
                  "Category": "Build",
                  "Owner": "AWS",
                  "Provider": "CodeBuild",
                  "Version": "1",
                },
                "Configuration": {
                  "EnvironmentVariables": "[{"name":"CDK_OPTIONS","type":"PLAINTEXT","value":"bootstrap"},{"name":"CONFIG_COMMIT_ID","type":"PLAINTEXT","value":"#{Config-Vars.CommitId}"}]",
                  "PrimarySource": "Build",
                  "ProjectName": {
                    "Ref": "PipelineToolkitProjectBCBD6910",
                  },
                },
                "InputArtifacts": [
                  {
                    "Name": "Build",
                  },
                  {
                    "Name": "Config",
                  },
                ],
                "Name": "Bootstrap",
                "RoleArn": {
                  "Fn::GetAtt": [
                    "PipelinePipelineRole6D983AD5",
                    "Arn",
                  ],
                },
                "RunOrder": 1,
              },
            ],
            "Name": "Bootstrap",
          },
          {
            "Actions": [
              {
                "ActionTypeId": {
                  "Category": "Build",
                  "Owner": "AWS",
                  "Provider": "CodeBuild",
                  "Version": "1",
                },
                "Configuration": {
                  "EnvironmentVariables": "[{"name":"CDK_OPTIONS","type":"PLAINTEXT","value":"diff"},{"name":"CONFIG_COMMIT_ID","type":"PLAINTEXT","value":"#{Config-Vars.CommitId}"}]",
                  "PrimarySource": "Build",
                  "ProjectName": {
                    "Ref": "PipelineToolkitProjectBCBD6910",
                  },
                },
                "InputArtifacts": [
                  {
                    "Name": "Build",
                  },
                  {
                    "Name": "Config",
                  },
                ],
                "Name": "Diff",
                "RoleArn": {
                  "Fn::GetAtt": [
                    "PipelinePipelineRole6D983AD5",
                    "Arn",
                  ],
                },
                "RunOrder": 1,
              },
              {
                "ActionTypeId": {
                  "Category": "Approval",
                  "Owner": "AWS",
                  "Provider": "Manual",
                  "Version": "1",
                },
                "Configuration": {
                  "CustomData": "See previous stage (Diff) for changes.",
                  "NotificationArn": {
                    "Ref": "PipelineManualApprovalActionTopicB55612D2",
                  },
                },
                "Name": "Approve",
                "RoleArn": {
                  "Fn::GetAtt": [
                    "PipelineReviewApproveCodePipelineActionRole3122ED42",
                    "Arn",
                  ],
                },
                "RunOrder": 2,
              },
            ],
            "Name": "Review",
          },
          {
            "Actions": [
              {
                "ActionTypeId": {
                  "Category": "Build",
                  "Owner": "AWS",
                  "Provider": "CodeBuild",
                  "Version": "1",
                },
                "Configuration": {
                  "EnvironmentVariables": "[{"name":"CDK_OPTIONS","type":"PLAINTEXT","value":"deploy --stage key"},{"name":"CONFIG_COMMIT_ID","type":"PLAINTEXT","value":"#{Config-Vars.CommitId}"},{"name":"ACCELERATOR_STAGE","type":"PLAINTEXT","value":"key"}]",
                  "PrimarySource": "Build",
                  "ProjectName": {
                    "Ref": "PipelineToolkitProjectBCBD6910",
                  },
                },
                "InputArtifacts": [
                  {
                    "Name": "Build",
                  },
                  {
                    "Name": "Config",
                  },
                ],
                "Name": "Key",
                "RoleArn": {
                  "Fn::GetAtt": [
                    "PipelinePipelineRole6D983AD5",
                    "Arn",
                  ],
                },
                "RunOrder": 1,
              },
              {
                "ActionTypeId": {
                  "Category": "Build",
                  "Owner": "AWS",
                  "Provider": "CodeBuild",
                  "Version": "1",
                },
                "Configuration": {
                  "EnvironmentVariables": "[{"name":"CDK_OPTIONS","type":"PLAINTEXT","value":"deploy --stage logging"},{"name":"CONFIG_COMMIT_ID","type":"PLAINTEXT","value":"#{Config-Vars.CommitId}"},{"name":"ACCELERATOR_STAGE","type":"PLAINTEXT","value":"logging"}]",
                  "PrimarySource": "Build",
                  "ProjectName": {
                    "Ref": "PipelineToolkitProjectBCBD6910",
                  },
                },
                "InputArtifacts": [
                  {
                    "Name": "Build",
                  },
                  {
                    "Name": "Config",
                  },
                ],
                "Name": "Logging",
                "RoleArn": {
                  "Fn::GetAtt": [
                    "PipelinePipelineRole6D983AD5",
                    "Arn",
                  ],
                },
                "RunOrder": 2,
              },
            ],
            "Name": "Logging",
          },
          {
            "Actions": [
              {
                "ActionTypeId": {
                  "Category": "Build",
                  "Owner": "AWS",
                  "Provider": "CodeBuild",
                  "Version": "1",
                },
                "Configuration": {
                  "EnvironmentVariables": "[{"name":"CDK_OPTIONS","type":"PLAINTEXT","value":"deploy --stage organizations"},{"name":"CONFIG_COMMIT_ID","type":"PLAINTEXT","value":"#{Config-Vars.CommitId}"},{"name":"ACCELERATOR_STAGE","type":"PLAINTEXT","value":"organizations"}]",
                  "PrimarySource": "Build",
                  "ProjectName": {
                    "Ref": "PipelineToolkitProjectBCBD6910",
                  },
                },
                "InputArtifacts": [
                  {
                    "Name": "Build",
                  },
                  {
                    "Name": "Config",
                  },
                ],
                "Name": "Organizations",
                "RoleArn": {
                  "Fn::GetAtt": [
                    "PipelinePipelineRole6D983AD5",
                    "Arn",
                  ],
                },
                "RunOrder": 1,
              },
            ],
            "Name": "Organization",
          },
          {
            "Actions": [
              {
                "ActionTypeId": {
                  "Category": "Build",
                  "Owner": "AWS",
                  "Provider": "CodeBuild",
                  "Version": "1",
                },
                "Configuration": {
                  "EnvironmentVariables": "[{"name":"CDK_OPTIONS","type":"PLAINTEXT","value":"deploy --stage security-audit"},{"name":"CONFIG_COMMIT_ID","type":"PLAINTEXT","value":"#{Config-Vars.CommitId}"},{"name":"ACCELERATOR_STAGE","type":"PLAINTEXT","value":"security-audit"}]",
                  "PrimarySource": "Build",
                  "ProjectName": {
                    "Ref": "PipelineToolkitProjectBCBD6910",
                  },
                },
                "InputArtifacts": [
                  {
                    "Name": "Build",
                  },
                  {
                    "Name": "Config",
                  },
                ],
                "Name": "SecurityAudit",
                "RoleArn": {
                  "Fn::GetAtt": [
                    "PipelinePipelineRole6D983AD5",
                    "Arn",
                  ],
                },
                "RunOrder": 1,
              },
            ],
            "Name": "SecurityAudit",
          },
          {
            "Actions": [
              {
                "ActionTypeId": {
                  "Category": "Build",
                  "Owner": "AWS",
                  "Provider": "CodeBuild",
                  "Version": "1",
                },
                "Configuration": {
                  "EnvironmentVariables": "[{"name":"CDK_OPTIONS","type":"PLAINTEXT","value":"deploy --stage network-prep"},{"name":"CONFIG_COMMIT_ID","type":"PLAINTEXT","value":"#{Config-Vars.CommitId}"},{"name":"ACCELERATOR_STAGE","type":"PLAINTEXT","value":"network-prep"}]",
                  "PrimarySource": "Build",
                  "ProjectName": {
                    "Ref": "PipelineToolkitProjectBCBD6910",
                  },
                },
                "InputArtifacts": [
                  {
                    "Name": "Build",
                  },
                  {
                    "Name": "Config",
                  },
                ],
                "Name": "Network_Prepare",
                "RoleArn": {
                  "Fn::GetAtt": [
                    "PipelinePipelineRole6D983AD5",
                    "Arn",
                  ],
                },
                "RunOrder": 1,
              },
              {
                "ActionTypeId": {
                  "Category": "Build",
                  "Owner": "AWS",
                  "Provider": "CodeBuild",
                  "Version": "1",
                },
                "Configuration": {
                  "EnvironmentVariables": "[{"name":"CDK_OPTIONS","type":"PLAINTEXT","value":"deploy --stage security"},{"name":"CONFIG_COMMIT_ID","type":"PLAINTEXT","value":"#{Config-Vars.CommitId}"},{"name":"ACCELERATOR_STAGE","type":"PLAINTEXT","value":"security"}]",
                  "PrimarySource": "Build",
                  "ProjectName": {
                    "Ref": "PipelineToolkitProjectBCBD6910",
                  },
                },
                "InputArtifacts": [
                  {
                    "Name": "Build",
                  },
                  {
                    "Name": "Config",
                  },
                ],
                "Name": "Security",
                "RoleArn": {
                  "Fn::GetAtt": [
                    "PipelinePipelineRole6D983AD5",
                    "Arn",
                  ],
                },
                "RunOrder": 1,
              },
              {
                "ActionTypeId": {
                  "Category": "Build",
                  "Owner": "AWS",
                  "Provider": "CodeBuild",
                  "Version": "1",
                },
                "Configuration": {
                  "EnvironmentVariables": "[{"name":"CDK_OPTIONS","type":"PLAINTEXT","value":"deploy --stage operations"},{"name":"CONFIG_COMMIT_ID","type":"PLAINTEXT","value":"#{Config-Vars.CommitId}"},{"name":"ACCELERATOR_STAGE","type":"PLAINTEXT","value":"operations"}]",
                  "PrimarySource": "Build",
                  "ProjectName": {
                    "Ref": "PipelineToolkitProjectBCBD6910",
                  },
                },
                "InputArtifacts": [
                  {
                    "Name": "Build",
                  },
                  {
                    "Name": "Config",
                  },
                ],
                "Name": "Operations",
                "RoleArn": {
                  "Fn::GetAtt": [
                    "PipelinePipelineRole6D983AD5",
                    "Arn",
                  ],
                },
                "RunOrder": 1,
              },
              {
                "ActionTypeId": {
                  "Category": "Build",
                  "Owner": "AWS",
                  "Provider": "CodeBuild",
                  "Version": "1",
                },
                "Configuration": {
                  "EnvironmentVariables": "[{"name":"CDK_OPTIONS","type":"PLAINTEXT","value":"deploy --stage network-vpc"},{"name":"CONFIG_COMMIT_ID","type":"PLAINTEXT","value":"#{Config-Vars.CommitId}"},{"name":"ACCELERATOR_STAGE","type":"PLAINTEXT","value":"network-vpc"}]",
                  "PrimarySource": "Build",
                  "ProjectName": {
                    "Ref": "PipelineToolkitProjectBCBD6910",
                  },
                },
                "InputArtifacts": [
                  {
                    "Name": "Build",
                  },
                  {
                    "Name": "Config",
                  },
                ],
                "Name": "Network_VPCs",
                "RoleArn": {
                  "Fn::GetAtt": [
                    "PipelinePipelineRole6D983AD5",
                    "Arn",
                  ],
                },
                "RunOrder": 2,
              },
              {
                "ActionTypeId": {
                  "Category": "Build",
                  "Owner": "AWS",
                  "Provider": "CodeBuild",
                  "Version": "1",
                },
                "Configuration": {
                  "EnvironmentVariables": "[{"name":"CDK_OPTIONS","type":"PLAINTEXT","value":"deploy --stage security-resources"},{"name":"CONFIG_COMMIT_ID","type":"PLAINTEXT","value":"#{Config-Vars.CommitId}"},{"name":"ACCELERATOR_STAGE","type":"PLAINTEXT","value":"security-resources"}]",
                  "PrimarySource": "Build",
                  "ProjectName": {
                    "Ref": "PipelineToolkitProjectBCBD6910",
                  },
                },
                "InputArtifacts": [
                  {
                    "Name": "Build",
                  },
                  {
                    "Name": "Config",
                  },
                ],
                "Name": "Security_Resources",
                "RoleArn": {
                  "Fn::GetAtt": [
                    "PipelinePipelineRole6D983AD5",
                    "Arn",
                  ],
                },
                "RunOrder": 2,
              },
              {
                "ActionTypeId": {
                  "Category": "Build",
                  "Owner": "AWS",
                  "Provider": "CodeBuild",
                  "Version": "1",
                },
                "Configuration": {
                  "EnvironmentVariables": "[{"name":"CDK_OPTIONS","type":"PLAINTEXT","value":"deploy --stage identity-center"},{"name":"CONFIG_COMMIT_ID","type":"PLAINTEXT","value":"#{Config-Vars.CommitId}"},{"name":"ACCELERATOR_STAGE","type":"PLAINTEXT","value":"identity-center"}]",
                  "PrimarySource": "Build",
                  "ProjectName": {
                    "Ref": "PipelineToolkitProjectBCBD6910",
                  },
                },
                "InputArtifacts": [
                  {
                    "Name": "Build",
                  },
                  {
                    "Name": "Config",
                  },
                ],
                "Name": "Identity_Center",
                "RoleArn": {
                  "Fn::GetAtt": [
                    "PipelinePipelineRole6D983AD5",
                    "Arn",
                  ],
                },
                "RunOrder": 2,
              },
              {
                "ActionTypeId": {
                  "Category": "Build",
                  "Owner": "AWS",
                  "Provider": "CodeBuild",
                  "Version": "1",
                },
                "Configuration": {
                  "EnvironmentVariables": "[{"name":"CDK_OPTIONS","type":"PLAINTEXT","value":"deploy --stage network-associations"},{"name":"CONFIG_COMMIT_ID","type":"PLAINTEXT","value":"#{Config-Vars.CommitId}"},{"name":"ACCELERATOR_STAGE","type":"PLAINTEXT","value":"network-associations"}]",
                  "PrimarySource": "Build",
                  "ProjectName": {
                    "Ref": "PipelineToolkitProjectBCBD6910",
                  },
                },
                "InputArtifacts": [
                  {
                    "Name": "Build",
                  },
                  {
                    "Name": "Config",
                  },
                ],
                "Name": "Network_Associations",
                "RoleArn": {
                  "Fn::GetAtt": [
                    "PipelinePipelineRole6D983AD5",
                    "Arn",
                  ],
                },
                "RunOrder": 3,
              },
              {
                "ActionTypeId": {
                  "Category": "Build",
                  "Owner": "AWS",
                  "Provider": "CodeBuild",
                  "Version": "1",
                },
                "Configuration": {
                  "EnvironmentVariables": "[{"name":"CDK_OPTIONS","type":"PLAINTEXT","value":"deploy --stage customizations"},{"name":"CONFIG_COMMIT_ID","type":"PLAINTEXT","value":"#{Config-Vars.CommitId}"},{"name":"ACCELERATOR_STAGE","type":"PLAINTEXT","value":"customizations"}]",
                  "PrimarySource": "Build",
                  "ProjectName": {
                    "Ref": "PipelineToolkitProjectBCBD6910",
                  },
                },
                "InputArtifacts": [
                  {
                    "Name": "Build",
                  },
                  {
                    "Name": "Config",
                  },
                ],
                "Name": "Customizations",
                "RoleArn": {
                  "Fn::GetAtt": [
                    "PipelinePipelineRole6D983AD5",
                    "Arn",
                  ],
                },
                "RunOrder": 4,
              },
              {
                "ActionTypeId": {
                  "Category": "Build",
                  "Owner": "AWS",
                  "Provider": "CodeBuild",
                  "Version": "1",
                },
                "Configuration": {
                  "EnvironmentVariables": "[{"name":"CDK_OPTIONS","type":"PLAINTEXT","value":"deploy --stage finalize"},{"name":"CONFIG_COMMIT_ID","type":"PLAINTEXT","value":"#{Config-Vars.CommitId}"},{"name":"ACCELERATOR_STAGE","type":"PLAINTEXT","value":"finalize"}]",
                  "PrimarySource": "Build",
                  "ProjectName": {
                    "Ref": "PipelineToolkitProjectBCBD6910",
                  },
                },
                "InputArtifacts": [
                  {
                    "Name": "Build",
                  },
                  {
                    "Name": "Config",
                  },
                ],
                "Name": "Finalize",
                "RoleArn": {
                  "Fn::GetAtt": [
                    "PipelinePipelineRole6D983AD5",
                    "Arn",
                  ],
                },
                "RunOrder": 5,
              },
            ],
            "Name": "Deploy",
          },
        ],
      },
      "Type": "AWS::CodePipeline::Pipeline",
    },
    "PipelineAWSServiceRoleForCodeStarNotificationsCreateServiceLinkedRoleFunctionB3FFD974": {
      "DependsOn": [
        "PipelineAWSServiceRoleForCodeStarNotificationsCreateServiceLinkedRoleFunctionServiceRoleDefaultPolicy28F66406",
        "PipelineAWSServiceRoleForCodeStarNotificationsCreateServiceLinkedRoleFunctionServiceRoleD177D2D7",
      ],
      "Properties": {
        "Code": {
          "S3Bucket": "cdk-hnb659fds-assets-000000000000-us-east-1",
          "S3Key": "REPLACED-GENERATED-NAME.zip",
        },
        "Description": "Custom resource provider to create service linked role",
        "Handler": "index.handler",
        "KmsKeyArn": {
          "Ref": "SsmParameterValueacceleratorawsacceleratorinstallerkmskeyarnC96584B6F00A464EAD1953AFF4B05118Parameter",
        },
        "MemorySize": 512,
        "Role": {
          "Fn::GetAtt": [
            "PipelineAWSServiceRoleForCodeStarNotificationsCreateServiceLinkedRoleFunctionServiceRoleD177D2D7",
            "Arn",
          ],
        },
        "Runtime": "nodejs18.x",
        "Timeout": 900,
      },
      "Type": "AWS::Lambda::Function",
    },
    "PipelineAWSServiceRoleForCodeStarNotificationsCreateServiceLinkedRoleFunctionLogGroup28940852": {
      "DeletionPolicy": "Delete",
      "Properties": {
        "KmsKeyId": {
          "Ref": "SsmParameterValueacceleratorawsacceleratorinstallerkmskeyarnC96584B6F00A464EAD1953AFF4B05118Parameter",
        },
        "LogGroupName": {
          "Fn::Join": [
            "",
            [
              "/aws/lambda/",
              {
                "Ref": "PipelineAWSServiceRoleForCodeStarNotificationsCreateServiceLinkedRoleFunctionB3FFD974",
              },
            ],
          ],
        },
        "RetentionInDays": 7,
      },
      "Type": "AWS::Logs::LogGroup",
      "UpdateReplacePolicy": "Delete",
    },
    "PipelineAWSServiceRoleForCodeStarNotificationsCreateServiceLinkedRoleFunctionServiceRoleD177D2D7": {
      "Metadata": {
        "cdk_nag": {
          "rules_to_suppress": [
            {
              "id": "AwsSolutions-IAM4",
              "reason": "CodeStar Notification SLR needs managed policies.",
            },
          ],
        },
      },
      "Properties": {
        "AssumeRolePolicyDocument": {
          "Statement": [
            {
              "Action": "sts:AssumeRole",
              "Effect": "Allow",
              "Principal": {
                "Service": "lambda.amazonaws.com",
              },
            },
          ],
          "Version": "2012-10-17",
        },
        "ManagedPolicyArns": [
          {
            "Fn::Join": [
              "",
              [
                "arn:",
                {
                  "Ref": "AWS::Partition",
                },
                ":iam::aws:policy/service-role/AWSLambdaBasicExecutionRole",
              ],
            ],
          },
        ],
      },
      "Type": "AWS::IAM::Role",
    },
    "PipelineAWSServiceRoleForCodeStarNotificationsCreateServiceLinkedRoleFunctionServiceRoleDefaultPolicy28F66406": {
      "Properties": {
        "PolicyDocument": {
          "Statement": [
            {
              "Action": [
                "iam:CreateServiceLinkedRole",
                "iam:GetRole",
              ],
              "Effect": "Allow",
              "Resource": "*",
            },
          ],
          "Version": "2012-10-17",
        },
        "PolicyName": "PipelineAWSServiceRoleForCodeStarNotificationsCreateServiceLinkedRoleFunctionServiceRoleDefaultPolicy28F66406",
        "Roles": [
          {
            "Ref": "PipelineAWSServiceRoleForCodeStarNotificationsCreateServiceLinkedRoleFunctionServiceRoleD177D2D7",
          },
        ],
      },
      "Type": "AWS::IAM::Policy",
    },
    "PipelineAWSServiceRoleForCodeStarNotificationsCreateServiceLinkedRoleProviderframeworkonEvent8BAA45B0": {
      "DependsOn": [
        "PipelineAWSServiceRoleForCodeStarNotificationsCreateServiceLinkedRoleProviderframeworkonEventServiceRoleDefaultPolicyD8319C53",
        "PipelineAWSServiceRoleForCodeStarNotificationsCreateServiceLinkedRoleProviderframeworkonEventServiceRole4961EAEB",
      ],
      "Properties": {
        "Code": {
          "S3Bucket": "cdk-hnb659fds-assets-000000000000-us-east-1",
          "S3Key": "REPLACED-GENERATED-NAME.zip",
        },
        "Description": "AWS CDK resource provider framework - onEvent (PipelineStack/Pipeline/AWSServiceRoleForCodeStarNotifications/CreateServiceLinkedRoleProvider)",
        "Environment": {
          "Variables": {
            "USER_ON_EVENT_FUNCTION_ARN": {
              "Fn::GetAtt": [
                "PipelineAWSServiceRoleForCodeStarNotificationsCreateServiceLinkedRoleFunctionB3FFD974",
                "Arn",
              ],
            },
          },
        },
        "Handler": "framework.onEvent",
        "Role": {
          "Fn::GetAtt": [
            "PipelineAWSServiceRoleForCodeStarNotificationsCreateServiceLinkedRoleProviderframeworkonEventServiceRole4961EAEB",
            "Arn",
          ],
        },
        "Runtime": "nodejs20.x",
        "Timeout": 900,
      },
      "Type": "AWS::Lambda::Function",
    },
    "PipelineAWSServiceRoleForCodeStarNotificationsCreateServiceLinkedRoleProviderframeworkonEventServiceRole4961EAEB": {
      "Metadata": {
        "cdk_nag": {
          "rules_to_suppress": [
            {
              "id": "AwsSolutions-IAM4",
              "reason": "CodeStar Notification SLR needs managed policies.",
            },
          ],
        },
      },
      "Properties": {
        "AssumeRolePolicyDocument": {
          "Statement": [
            {
              "Action": "sts:AssumeRole",
              "Effect": "Allow",
              "Principal": {
                "Service": "lambda.amazonaws.com",
              },
            },
          ],
          "Version": "2012-10-17",
        },
        "ManagedPolicyArns": [
          {
            "Fn::Join": [
              "",
              [
                "arn:",
                {
                  "Ref": "AWS::Partition",
                },
                ":iam::aws:policy/service-role/AWSLambdaBasicExecutionRole",
              ],
            ],
          },
        ],
      },
      "Type": "AWS::IAM::Role",
    },
    "PipelineAWSServiceRoleForCodeStarNotificationsCreateServiceLinkedRoleProviderframeworkonEventServiceRoleDefaultPolicyD8319C53": {
      "Properties": {
        "PolicyDocument": {
          "Statement": [
            {
              "Action": "lambda:InvokeFunction",
              "Effect": "Allow",
              "Resource": [
                {
                  "Fn::GetAtt": [
                    "PipelineAWSServiceRoleForCodeStarNotificationsCreateServiceLinkedRoleFunctionB3FFD974",
                    "Arn",
                  ],
                },
                {
                  "Fn::Join": [
                    "",
                    [
                      {
                        "Fn::GetAtt": [
                          "PipelineAWSServiceRoleForCodeStarNotificationsCreateServiceLinkedRoleFunctionB3FFD974",
                          "Arn",
                        ],
                      },
                      ":*",
                    ],
                  ],
                },
              ],
            },
          ],
          "Version": "2012-10-17",
        },
        "PolicyName": "PipelineAWSServiceRoleForCodeStarNotificationsCreateServiceLinkedRoleProviderframeworkonEventServiceRoleDefaultPolicyD8319C53",
        "Roles": [
          {
            "Ref": "PipelineAWSServiceRoleForCodeStarNotificationsCreateServiceLinkedRoleProviderframeworkonEventServiceRole4961EAEB",
          },
        ],
      },
      "Type": "AWS::IAM::Policy",
    },
    "PipelineAWSServiceRoleForCodeStarNotificationsCreateServiceLinkedRoleResource12D935F1": {
      "DeletionPolicy": "Delete",
      "DependsOn": [
        "PipelineAWSServiceRoleForCodeStarNotificationsCreateServiceLinkedRoleFunctionLogGroup28940852",
      ],
      "Properties": {
        "ServiceToken": {
          "Fn::GetAtt": [
            "PipelineAWSServiceRoleForCodeStarNotificationsCreateServiceLinkedRoleProviderframeworkonEvent8BAA45B0",
            "Arn",
          ],
        },
        "description": "Allows AWS CodeStar Notifications to access Amazon CloudWatch Events on your behalf",
        "roleName": "AWSServiceRoleForCodeStarNotifications",
        "serviceName": "codestar-notifications.amazonaws.com",
        "uuid": "REPLACED-UUID",
      },
      "Type": "Custom::CreateServiceLinkedRole",
      "UpdateReplacePolicy": "Delete",
    },
    "PipelineAcceleratorFailedStatusTopic614002B3": {
      "Properties": {
        "DisplayName": "aws-accelerator-pipeline-failed-status-topic",
        "KmsMasterKeyId": {
          "Ref": "SsmParameterValueacceleratorawsacceleratorinstallerkmskeyarnC96584B6F00A464EAD1953AFF4B05118Parameter",
        },
        "TopicName": "aws-accelerator-pipeline-failed-status-topic",
      },
      "Type": "AWS::SNS::Topic",
    },
    "PipelineAcceleratorFailedStatusTopicPolicy903B57F7": {
      "Properties": {
        "PolicyDocument": {
          "Statement": [
            {
              "Action": "sns:Publish",
              "Effect": "Allow",
              "Principal": {
                "Service": "codestar-notifications.amazonaws.com",
              },
              "Resource": {
                "Ref": "PipelineAcceleratorFailedStatusTopic614002B3",
              },
              "Sid": "0",
            },
          ],
          "Version": "2012-10-17",
        },
        "Topics": [
          {
            "Ref": "PipelineAcceleratorFailedStatusTopic614002B3",
          },
        ],
      },
      "Type": "AWS::SNS::TopicPolicy",
    },
    "PipelineAcceleratorPipelineFailureAlarm479BDCEA": {
      "Properties": {
        "AlarmDescription": "AWS Accelerator pipeline failure alarm, created by accelerator",
        "AlarmName": "aws-accelerator-pipeline-failed-alarm",
        "ComparisonOperator": "GreaterThanOrEqualToThreshold",
        "DatapointsToAlarm": 1,
        "Dimensions": [
          {
            "Name": "TopicName",
            "Value": {
              "Fn::GetAtt": [
                "PipelineAcceleratorFailedStatusTopic614002B3",
                "TopicName",
              ],
            },
          },
        ],
        "EvaluationPeriods": 1,
        "MetricName": "NumberOfMessagesPublished",
        "Namespace": "AWS/SNS",
        "Period": 300,
        "Statistic": "Sum",
        "Threshold": 1,
        "TreatMissingData": "notBreaching",
      },
      "Type": "AWS::CloudWatch::Alarm",
    },
    "PipelineAcceleratorPipelineFailureNotification5BE0EB21": {
      "DependsOn": [
        "PipelineAWSServiceRoleForCodeStarNotificationsCreateServiceLinkedRoleFunctionB3FFD974",
        "PipelineAWSServiceRoleForCodeStarNotificationsCreateServiceLinkedRoleFunctionServiceRoleDefaultPolicy28F66406",
        "PipelineAWSServiceRoleForCodeStarNotificationsCreateServiceLinkedRoleFunctionServiceRoleD177D2D7",
        "PipelineAWSServiceRoleForCodeStarNotificationsCreateServiceLinkedRoleFunctionLogGroup28940852",
        "PipelineAWSServiceRoleForCodeStarNotificationsCreateServiceLinkedRoleProviderframeworkonEvent8BAA45B0",
        "PipelineAWSServiceRoleForCodeStarNotificationsCreateServiceLinkedRoleProviderframeworkonEventServiceRoleDefaultPolicyD8319C53",
        "PipelineAWSServiceRoleForCodeStarNotificationsCreateServiceLinkedRoleProviderframeworkonEventServiceRole4961EAEB",
        "PipelineAWSServiceRoleForCodeStarNotificationsCreateServiceLinkedRoleResource12D935F1",
      ],
      "Properties": {
        "DetailType": "FULL",
        "EventTypeIds": [
          "codepipeline-pipeline-pipeline-execution-failed",
        ],
        "Name": "elineStackPipelineAcceleratorPipelineFailureNotificationDB4C2A96",
        "Resource": {
          "Fn::Join": [
            "",
            [
              "arn:",
              {
                "Ref": "AWS::Partition",
              },
              ":codepipeline:us-east-1:000000000000:",
              {
                "Ref": "Pipeline8E4BFAC9",
              },
            ],
          ],
        },
        "Targets": [
          {
            "TargetAddress": {
              "Ref": "PipelineAcceleratorFailedStatusTopic614002B3",
            },
            "TargetType": "SNS",
          },
        ],
      },
      "Type": "AWS::CodeStarNotifications::NotificationRule",
    },
    "PipelineAcceleratorPipelineStatusNotification0FCF4387": {
      "DependsOn": [
        "PipelineAWSServiceRoleForCodeStarNotificationsCreateServiceLinkedRoleFunctionB3FFD974",
        "PipelineAWSServiceRoleForCodeStarNotificationsCreateServiceLinkedRoleFunctionServiceRoleDefaultPolicy28F66406",
        "PipelineAWSServiceRoleForCodeStarNotificationsCreateServiceLinkedRoleFunctionServiceRoleD177D2D7",
        "PipelineAWSServiceRoleForCodeStarNotificationsCreateServiceLinkedRoleFunctionLogGroup28940852",
        "PipelineAWSServiceRoleForCodeStarNotificationsCreateServiceLinkedRoleProviderframeworkonEvent8BAA45B0",
        "PipelineAWSServiceRoleForCodeStarNotificationsCreateServiceLinkedRoleProviderframeworkonEventServiceRoleDefaultPolicyD8319C53",
        "PipelineAWSServiceRoleForCodeStarNotificationsCreateServiceLinkedRoleProviderframeworkonEventServiceRole4961EAEB",
        "PipelineAWSServiceRoleForCodeStarNotificationsCreateServiceLinkedRoleResource12D935F1",
      ],
      "Properties": {
        "DetailType": "FULL",
        "EventTypeIds": [
          "codepipeline-pipeline-manual-approval-failed",
          "codepipeline-pipeline-manual-approval-needed",
          "codepipeline-pipeline-manual-approval-succeeded",
          "codepipeline-pipeline-pipeline-execution-canceled",
          "codepipeline-pipeline-pipeline-execution-failed",
          "codepipeline-pipeline-pipeline-execution-resumed",
          "codepipeline-pipeline-pipeline-execution-started",
          "codepipeline-pipeline-pipeline-execution-succeeded",
          "codepipeline-pipeline-pipeline-execution-superseded",
        ],
        "Name": "pelineStackPipelineAcceleratorPipelineStatusNotification753A71B4",
        "Resource": {
          "Fn::Join": [
            "",
            [
              "arn:",
              {
                "Ref": "AWS::Partition",
              },
              ":codepipeline:us-east-1:000000000000:",
              {
                "Ref": "Pipeline8E4BFAC9",
              },
            ],
          ],
        },
        "Targets": [
          {
            "TargetAddress": {
              "Ref": "PipelineAcceleratorStatusTopic2BD5793F",
            },
            "TargetType": "SNS",
          },
        ],
      },
      "Type": "AWS::CodeStarNotifications::NotificationRule",
    },
    "PipelineAcceleratorStatusTopic2BD5793F": {
      "Properties": {
        "DisplayName": "aws-accelerator-pipeline-status-topic",
        "KmsMasterKeyId": {
          "Ref": "SsmParameterValueacceleratorawsacceleratorinstallerkmskeyarnC96584B6F00A464EAD1953AFF4B05118Parameter",
        },
        "TopicName": "aws-accelerator-pipeline-status-topic",
      },
      "Type": "AWS::SNS::Topic",
    },
    "PipelineAcceleratorStatusTopicPolicy30BCED97": {
      "Properties": {
        "PolicyDocument": {
          "Statement": [
            {
              "Action": "sns:Publish",
              "Effect": "Allow",
              "Principal": {
                "Service": "codestar-notifications.amazonaws.com",
              },
              "Resource": {
                "Ref": "PipelineAcceleratorStatusTopic2BD5793F",
              },
              "Sid": "0",
            },
          ],
          "Version": "2012-10-17",
        },
        "Topics": [
          {
            "Ref": "PipelineAcceleratorStatusTopic2BD5793F",
          },
        ],
      },
      "Type": "AWS::SNS::TopicPolicy",
    },
    "PipelineBuildProject9D447FA8": {
      "Metadata": {
        "cdk_nag": {
          "rules_to_suppress": [
            {
              "id": "AwsSolutions-CB3",
              "reason": "Project requires access to the Docker daemon.",
            },
          ],
        },
      },
      "Properties": {
        "Artifacts": {
          "Type": "CODEPIPELINE",
        },
        "Cache": {
          "Modes": [
            "LOCAL_SOURCE_CACHE",
          ],
          "Type": "LOCAL",
        },
        "EncryptionKey": {
          "Ref": "SsmParameterValueacceleratorawsacceleratorinstallerkmskeyarnC96584B6F00A464EAD1953AFF4B05118Parameter",
        },
        "Environment": {
          "ComputeType": "BUILD_GENERAL1_LARGE",
          "EnvironmentVariables": [
            {
              "Name": "NODE_OPTIONS",
              "Type": "PLAINTEXT",
              "Value": "--max_old_space_size=12288 --no-warnings",
            },
            {
              "Name": "PARTITION",
              "Type": "PLAINTEXT",
              "Value": {
                "Ref": "AWS::Partition",
              },
            },
            {
              "Name": "ACCELERATOR_PIPELINE_VERSION",
              "Type": "PARAMETER_STORE",
              "Value": "/accelerator/PipelineStack/version",
            },
            {
              "Name": "ACCELERATOR_CHECK_VERSION",
              "Type": "PLAINTEXT",
              "Value": "yes",
            },
          ],
          "Image": "aws/codebuild/standard:7.0",
          "ImagePullCredentialsType": "CODEBUILD",
          "PrivilegedMode": false,
          "Type": "LINUX_CONTAINER",
        },
        "Name": "aws-accelerator-build-project",
        "ServiceRole": {
          "Fn::GetAtt": [
            "PipelineBuildRoleDC686070",
            "Arn",
          ],
        },
        "Source": {
          "BuildSpec": {
            "Fn::Join": [
              "",
              [
                "REPLACED-JSON-PATH.json",
                {
                  "Ref": "AWS::Partition",
                },
                "\\" = \\"aws-cn\\" ]; then\\n                  sed -i \\"s#registry.yarnpkg.com#registry.npmmirror.com#g\\" yarn.lock;\\n                  yarn config set registry https://registry.npmmirror.com\\n               fi",
        "if [ -f .yarnrc ]; then yarn install --use-yarnrc .yarnrc; else yarn install; fi",
        "yarn build",
        "yarn validate-config $CODEBUILD_SRC_DIR_Config"
      ]
    }
  },
  "artifacts": {
    "files": [
      "**/*"
    ],
    "enable-symlinks": "yes"
  }
}",
              ],
            ],
          },
          "Type": "CODEPIPELINE",
        },
      },
      "Type": "AWS::CodeBuild::Project",
    },
    "PipelineBuildRoleDC686070": {
      "Metadata": {
        "cdk_nag": {
          "rules_to_suppress": [
            {
              "id": "AwsSolutions-IAM4",
              "reason": "AWS Managed policy for External Pipeline Deployment Lookups attached.",
            },
          ],
        },
      },
      "Properties": {
        "AssumeRolePolicyDocument": {
          "Statement": [
            {
              "Action": "sts:AssumeRole",
              "Effect": "Allow",
              "Principal": {
                "Service": "codebuild.amazonaws.com",
              },
            },
          ],
          "Version": "2012-10-17",
        },
        "ManagedPolicyArns": [
          {
            "Ref": "PipelineValidateConfigPolicyDocument5A45073D",
          },
        ],
      },
      "Type": "AWS::IAM::Role",
    },
    "PipelineBuildRoleDefaultPolicy3DAB973E": {
      "Metadata": {
        "cdk_nag": {
          "rules_to_suppress": [
            {
              "id": "AwsSolutions-IAM5",
              "reason": "IAM role requires wildcard permissions.",
            },
          ],
        },
      },
      "Properties": {
        "PolicyDocument": {
          "Statement": [
            {
              "Action": "ssm:GetParameters",
              "Effect": "Allow",
              "Resource": {
                "Fn::Join": [
                  "",
                  [
                    "arn:",
                    {
                      "Ref": "AWS::Partition",
                    },
                    ":ssm:us-east-1:000000000000:parameter/accelerator/PipelineStack/version",
                  ],
                ],
              },
            },
            {
              "Action": [
                "logs:CreateLogGroup",
                "logs:CreateLogStream",
                "logs:PutLogEvents",
              ],
              "Effect": "Allow",
              "Resource": [
                {
                  "Fn::Join": [
                    "",
                    [
                      "arn:",
                      {
                        "Ref": "AWS::Partition",
                      },
                      ":logs:us-east-1:000000000000:log-group:/aws/codebuild/",
                      {
                        "Ref": "PipelineBuildProject9D447FA8",
                      },
                    ],
                  ],
                },
                {
                  "Fn::Join": [
                    "",
                    [
                      "arn:",
                      {
                        "Ref": "AWS::Partition",
                      },
                      ":logs:us-east-1:000000000000:log-group:/aws/codebuild/",
                      {
                        "Ref": "PipelineBuildProject9D447FA8",
                      },
                      ":*",
                    ],
                  ],
                },
              ],
            },
            {
              "Action": [
                "codebuild:CreateReportGroup",
                "codebuild:CreateReport",
                "codebuild:UpdateReport",
                "codebuild:BatchPutTestCases",
                "codebuild:BatchPutCodeCoverages",
              ],
              "Effect": "Allow",
              "Resource": {
                "Fn::Join": [
                  "",
                  [
                    "arn:",
                    {
                      "Ref": "AWS::Partition",
                    },
                    ":codebuild:us-east-1:000000000000:report-group/",
                    {
                      "Ref": "PipelineBuildProject9D447FA8",
                    },
                    "-*",
                  ],
                ],
              },
            },
            {
              "Action": [
                "kms:Decrypt",
                "kms:Encrypt",
                "kms:ReEncrypt*",
                "kms:GenerateDataKey*",
              ],
              "Effect": "Allow",
              "Resource": {
                "Ref": "SsmParameterValueacceleratorawsacceleratorinstallerkmskeyarnC96584B6F00A464EAD1953AFF4B05118Parameter",
              },
            },
            {
              "Action": [
                "s3:GetObject*",
                "s3:GetBucket*",
                "s3:List*",
                "s3:DeleteObject*",
                "s3:PutObject",
                "s3:PutObjectLegalHold",
                "s3:PutObjectRetention",
                "s3:PutObjectTagging",
                "s3:PutObjectVersionTagging",
                "s3:Abort*",
              ],
              "Effect": "Allow",
              "Resource": [
                {
                  "Fn::GetAtt": [
                    "PipelineSecureBucketB3EEB324",
                    "Arn",
                  ],
                },
                {
                  "Fn::Join": [
                    "",
                    [
                      {
                        "Fn::GetAtt": [
                          "PipelineSecureBucketB3EEB324",
                          "Arn",
                        ],
                      },
                      "/*",
                    ],
                  ],
                },
              ],
            },
            {
              "Action": [
                "kms:Decrypt",
                "kms:DescribeKey",
                "kms:Encrypt",
                "kms:ReEncrypt*",
                "kms:GenerateDataKey*",
              ],
              "Effect": "Allow",
              "Resource": {
                "Ref": "SsmParameterValueacceleratorawsacceleratorinstallerkmskeyarnC96584B6F00A464EAD1953AFF4B05118Parameter",
              },
            },
          ],
          "Version": "2012-10-17",
        },
        "PolicyName": "PipelineBuildRoleDefaultPolicy3DAB973E",
        "Roles": [
          {
            "Ref": "PipelineBuildRoleDC686070",
          },
        ],
      },
      "Type": "AWS::IAM::Policy",
    },
    "PipelineConfigRepositoryE5225086": {
      "DeletionPolicy": "Retain",
      "Properties": {
        "Code": {
          "BranchName": "main",
          "S3": {
            "Bucket": "cdk-hnb659fds-assets-000000000000-us-east-1",
            "Key": "REPLACED-GENERATED-NAME.zip",
          },
        },
        "RepositoryName": "aws-accelerator-config",
      },
      "Type": "AWS::CodeCommit::Repository",
      "UpdateReplacePolicy": "Retain",
    },
    "PipelineManualApprovalActionTopicB55612D2": {
      "Properties": {
        "DisplayName": "aws-accelerator-pipeline-review-topic",
        "KmsMasterKeyId": {
          "Ref": "SsmParameterValueacceleratorawsacceleratorinstallerkmskeyarnC96584B6F00A464EAD1953AFF4B05118Parameter",
        },
        "TopicName": "aws-accelerator-pipeline-review-topic",
      },
      "Type": "AWS::SNS::Topic",
    },
    "PipelinePipelineRole6D983AD5": {
      "Properties": {
        "AssumeRolePolicyDocument": {
          "Statement": [
            {
              "Action": "sts:AssumeRole",
              "Effect": "Allow",
              "Principal": {
                "Service": "codepipeline.amazonaws.com",
              },
            },
          ],
          "Version": "2012-10-17",
        },
      },
      "Type": "AWS::IAM::Role",
    },
    "PipelinePipelineRoleDefaultPolicy7D262A22": {
      "Metadata": {
        "cdk_nag": {
          "rules_to_suppress": [
            {
              "id": "AwsSolutions-IAM5",
              "reason": "IAM role requires wildcard permissions.",
            },
          ],
        },
      },
      "Properties": {
        "PolicyDocument": {
          "Statement": [
            {
              "Action": [
                "kms:Decrypt",
                "kms:GenerateDataKey",
              ],
              "Effect": "Allow",
              "Resource": "REPLACED-UUID",
            },
            {
              "Action": [
                "s3:GetObject*",
                "s3:GetBucket*",
                "s3:List*",
                "s3:DeleteObject*",
                "s3:PutObject",
                "s3:PutObjectLegalHold",
                "s3:PutObjectRetention",
                "s3:PutObjectTagging",
                "s3:PutObjectVersionTagging",
                "s3:Abort*",
              ],
              "Effect": "Allow",
              "Resource": [
                {
                  "Fn::GetAtt": [
                    "PipelineSecureBucketB3EEB324",
                    "Arn",
                  ],
                },
                {
                  "Fn::Join": [
                    "",
                    [
                      {
                        "Fn::GetAtt": [
                          "PipelineSecureBucketB3EEB324",
                          "Arn",
                        ],
                      },
                      "/*",
                    ],
                  ],
                },
              ],
            },
            {
              "Action": [
                "kms:Decrypt",
                "kms:DescribeKey",
                "kms:Encrypt",
                "kms:ReEncrypt*",
                "kms:GenerateDataKey*",
              ],
              "Effect": "Allow",
              "Resource": {
                "Ref": "SsmParameterValueacceleratorawsacceleratorinstallerkmskeyarnC96584B6F00A464EAD1953AFF4B05118Parameter",
              },
            },
            {
              "Action": "sts:AssumeRole",
              "Effect": "Allow",
              "Resource": {
                "Fn::GetAtt": [
                  "PipelineSourceCodePipelineActionRoleBBC58FD5",
                  "Arn",
                ],
              },
            },
            {
              "Action": "sts:AssumeRole",
              "Effect": "Allow",
              "Resource": {
                "Fn::GetAtt": [
                  "PipelineSourceConfigurationCodePipelineActionRoleA2807B19",
                  "Arn",
                ],
              },
            },
            {
              "Action": "sts:AssumeRole",
              "Effect": "Allow",
              "Resource": {
                "Fn::GetAtt": [
                  "PipelinePipelineRole6D983AD5",
                  "Arn",
                ],
              },
            },
            {
              "Action": [
                "codebuild:BatchGetBuilds",
                "codebuild:StartBuild",
                "codebuild:StopBuild",
              ],
              "Effect": "Allow",
              "Resource": {
                "Fn::GetAtt": [
                  "PipelineBuildProject9D447FA8",
                  "Arn",
                ],
              },
            },
            {
              "Action": [
                "codebuild:BatchGetBuilds",
                "codebuild:StartBuild",
                "codebuild:StopBuild",
              ],
              "Effect": "Allow",
              "Resource": {
                "Fn::GetAtt": [
                  "PipelineToolkitProjectBCBD6910",
                  "Arn",
                ],
              },
            },
            {
              "Action": "sts:AssumeRole",
              "Effect": "Allow",
              "Resource": {
                "Fn::GetAtt": [
                  "PipelineReviewApproveCodePipelineActionRole3122ED42",
                  "Arn",
                ],
              },
            },
            {
              "Action": "sns:Publish",
              "Effect": "Allow",
              "Resource": {
                "Ref": "PipelineAcceleratorStatusTopic2BD5793F",
              },
            },
            {
              "Action": "sns:Publish",
              "Effect": "Allow",
              "Resource": {
                "Ref": "PipelineAcceleratorFailedStatusTopic614002B3",
              },
            },
          ],
          "Version": "2012-10-17",
        },
        "PolicyName": "PipelinePipelineRoleDefaultPolicy7D262A22",
        "Roles": [
          {
            "Ref": "PipelinePipelineRole6D983AD5",
          },
        ],
      },
      "Type": "AWS::IAM::Policy",
    },
    "PipelineReviewApproveCodePipelineActionRole3122ED42": {
      "DependsOn": [
        "PipelineAWSServiceRoleForCodeStarNotificationsCreateServiceLinkedRoleFunctionB3FFD974",
        "PipelineAWSServiceRoleForCodeStarNotificationsCreateServiceLinkedRoleFunctionServiceRoleDefaultPolicy28F66406",
        "PipelineAWSServiceRoleForCodeStarNotificationsCreateServiceLinkedRoleFunctionServiceRoleD177D2D7",
        "PipelineAWSServiceRoleForCodeStarNotificationsCreateServiceLinkedRoleFunctionLogGroup28940852",
        "PipelineAWSServiceRoleForCodeStarNotificationsCreateServiceLinkedRoleProviderframeworkonEvent8BAA45B0",
        "PipelineAWSServiceRoleForCodeStarNotificationsCreateServiceLinkedRoleProviderframeworkonEventServiceRoleDefaultPolicyD8319C53",
        "PipelineAWSServiceRoleForCodeStarNotificationsCreateServiceLinkedRoleProviderframeworkonEventServiceRole4961EAEB",
        "PipelineAWSServiceRoleForCodeStarNotificationsCreateServiceLinkedRoleResource12D935F1",
      ],
      "Properties": {
        "AssumeRolePolicyDocument": {
          "Statement": [
            {
              "Action": "sts:AssumeRole",
              "Effect": "Allow",
              "Principal": {
                "AWS": {
                  "Fn::Join": [
                    "",
                    [
                      "arn:",
                      {
                        "Ref": "AWS::Partition",
                      },
                      ":iam::000000000000:root",
                    ],
                  ],
                },
              },
            },
          ],
          "Version": "2012-10-17",
        },
      },
      "Type": "AWS::IAM::Role",
    },
    "PipelineReviewApproveCodePipelineActionRoleDefaultPolicyD445B059": {
      "DependsOn": [
        "PipelineAWSServiceRoleForCodeStarNotificationsCreateServiceLinkedRoleFunctionB3FFD974",
        "PipelineAWSServiceRoleForCodeStarNotificationsCreateServiceLinkedRoleFunctionServiceRoleDefaultPolicy28F66406",
        "PipelineAWSServiceRoleForCodeStarNotificationsCreateServiceLinkedRoleFunctionServiceRoleD177D2D7",
        "PipelineAWSServiceRoleForCodeStarNotificationsCreateServiceLinkedRoleFunctionLogGroup28940852",
        "PipelineAWSServiceRoleForCodeStarNotificationsCreateServiceLinkedRoleProviderframeworkonEvent8BAA45B0",
        "PipelineAWSServiceRoleForCodeStarNotificationsCreateServiceLinkedRoleProviderframeworkonEventServiceRoleDefaultPolicyD8319C53",
        "PipelineAWSServiceRoleForCodeStarNotificationsCreateServiceLinkedRoleProviderframeworkonEventServiceRole4961EAEB",
        "PipelineAWSServiceRoleForCodeStarNotificationsCreateServiceLinkedRoleResource12D935F1",
      ],
      "Properties": {
        "PolicyDocument": {
          "Statement": [
            {
              "Action": "sns:Publish",
              "Effect": "Allow",
              "Resource": {
                "Ref": "PipelineManualApprovalActionTopicB55612D2",
              },
            },
          ],
          "Version": "2012-10-17",
        },
        "PolicyName": "PipelineReviewApproveCodePipelineActionRoleDefaultPolicyD445B059",
        "Roles": [
          {
            "Ref": "PipelineReviewApproveCodePipelineActionRole3122ED42",
          },
        ],
      },
      "Type": "AWS::IAM::Policy",
    },
    "PipelineSecureBucketB3EEB324": {
      "DeletionPolicy": "Retain",
      "Properties": {
        "BucketEncryption": {
          "ServerSideEncryptionConfiguration": [
            {
              "ServerSideEncryptionByDefault": {
                "KMSMasterKeyID": {
                  "Ref": "SsmParameterValueacceleratorawsacceleratorinstallerkmskeyarnC96584B6F00A464EAD1953AFF4B05118Parameter",
                },
                "SSEAlgorithm": "aws:kms",
              },
            },
          ],
        },
        "BucketName": "aws-accelerator-pipeline-000000000000-us-east-1",
        "LifecycleConfiguration": {
          "Rules": [
            {
              "AbortIncompleteMultipartUpload": {
                "DaysAfterInitiation": 1,
              },
              "ExpirationInDays": 1825,
              "ExpiredObjectDeleteMarker": false,
              "Id": "LifecycleRuleaws-accelerator-pipeline-000000000000-us-east-1",
              "NoncurrentVersionExpiration": {
                "NoncurrentDays": 1825,
              },
              "NoncurrentVersionTransitions": [
                {
                  "StorageClass": "DEEP_ARCHIVE",
                  "TransitionInDays": 366,
                },
              ],
              "Status": "Enabled",
              "Transitions": [
                {
                  "StorageClass": "DEEP_ARCHIVE",
                  "TransitionInDays": 365,
                },
              ],
            },
          ],
        },
        "LoggingConfiguration": {
          "DestinationBucketName": {
            "Ref": "SsmParameterValueacceleratorawsacceleratorinstalleraccesslogsbucketnameC96584B6F00A464EAD1953AFF4B05118Parameter",
          },
        },
        "OwnershipControls": {
          "Rules": [
            {
              "ObjectOwnership": "BucketOwnerPreferred",
            },
          ],
        },
        "PublicAccessBlockConfiguration": {
          "BlockPublicAcls": true,
          "BlockPublicPolicy": true,
          "IgnorePublicAcls": true,
          "RestrictPublicBuckets": true,
        },
        "VersioningConfiguration": {
          "Status": "Enabled",
        },
      },
      "Type": "AWS::S3::Bucket",
      "UpdateReplacePolicy": "Retain",
    },
    "PipelineSecureBucketPolicy1BD98DDB": {
      "Properties": {
        "Bucket": {
          "Ref": "PipelineSecureBucketB3EEB324",
        },
        "PolicyDocument": {
          "Statement": [
            {
              "Action": "s3:*",
              "Condition": {
                "Bool": {
                  "aws:SecureTransport": "false",
                },
              },
              "Effect": "Deny",
              "Principal": {
                "AWS": "*",
              },
              "Resource": [
                {
                  "Fn::GetAtt": [
                    "PipelineSecureBucketB3EEB324",
                    "Arn",
                  ],
                },
                {
                  "Fn::Join": [
                    "",
                    [
                      {
                        "Fn::GetAtt": [
                          "PipelineSecureBucketB3EEB324",
                          "Arn",
                        ],
                      },
                      "/*",
                    ],
                  ],
                },
              ],
              "Sid": "deny-insecure-connections",
            },
          ],
          "Version": "2012-10-17",
        },
      },
      "Type": "AWS::S3::BucketPolicy",
    },
    "PipelineSourceCodePipelineActionRoleBBC58FD5": {
      "DependsOn": [
        "PipelineAWSServiceRoleForCodeStarNotificationsCreateServiceLinkedRoleFunctionB3FFD974",
        "PipelineAWSServiceRoleForCodeStarNotificationsCreateServiceLinkedRoleFunctionServiceRoleDefaultPolicy28F66406",
        "PipelineAWSServiceRoleForCodeStarNotificationsCreateServiceLinkedRoleFunctionServiceRoleD177D2D7",
        "PipelineAWSServiceRoleForCodeStarNotificationsCreateServiceLinkedRoleFunctionLogGroup28940852",
        "PipelineAWSServiceRoleForCodeStarNotificationsCreateServiceLinkedRoleProviderframeworkonEvent8BAA45B0",
        "PipelineAWSServiceRoleForCodeStarNotificationsCreateServiceLinkedRoleProviderframeworkonEventServiceRoleDefaultPolicyD8319C53",
        "PipelineAWSServiceRoleForCodeStarNotificationsCreateServiceLinkedRoleProviderframeworkonEventServiceRole4961EAEB",
        "PipelineAWSServiceRoleForCodeStarNotificationsCreateServiceLinkedRoleResource12D935F1",
      ],
      "Properties": {
        "AssumeRolePolicyDocument": {
          "Statement": [
            {
              "Action": "sts:AssumeRole",
              "Effect": "Allow",
              "Principal": {
                "AWS": {
                  "Fn::Join": [
                    "",
                    [
                      "arn:",
                      {
                        "Ref": "AWS::Partition",
                      },
                      ":iam::000000000000:root",
                    ],
                  ],
                },
              },
            },
          ],
          "Version": "2012-10-17",
        },
      },
      "Type": "AWS::IAM::Role",
    },
    "PipelineSourceCodePipelineActionRoleDefaultPolicy5FD830BF": {
      "DependsOn": [
        "PipelineAWSServiceRoleForCodeStarNotificationsCreateServiceLinkedRoleFunctionB3FFD974",
        "PipelineAWSServiceRoleForCodeStarNotificationsCreateServiceLinkedRoleFunctionServiceRoleDefaultPolicy28F66406",
        "PipelineAWSServiceRoleForCodeStarNotificationsCreateServiceLinkedRoleFunctionServiceRoleD177D2D7",
        "PipelineAWSServiceRoleForCodeStarNotificationsCreateServiceLinkedRoleFunctionLogGroup28940852",
        "PipelineAWSServiceRoleForCodeStarNotificationsCreateServiceLinkedRoleProviderframeworkonEvent8BAA45B0",
        "PipelineAWSServiceRoleForCodeStarNotificationsCreateServiceLinkedRoleProviderframeworkonEventServiceRoleDefaultPolicyD8319C53",
        "PipelineAWSServiceRoleForCodeStarNotificationsCreateServiceLinkedRoleProviderframeworkonEventServiceRole4961EAEB",
        "PipelineAWSServiceRoleForCodeStarNotificationsCreateServiceLinkedRoleResource12D935F1",
      ],
      "Metadata": {
        "cdk_nag": {
          "rules_to_suppress": [
            {
              "id": "AwsSolutions-IAM5",
              "reason": "IAM role requires wildcard permissions.",
            },
          ],
        },
      },
      "Properties": {
        "PolicyDocument": {
          "Statement": [
            {
              "Action": [
                "s3:GetObject*",
                "s3:GetBucket*",
                "s3:List*",
                "s3:DeleteObject*",
                "s3:PutObject",
                "s3:PutObjectLegalHold",
                "s3:PutObjectRetention",
                "s3:PutObjectTagging",
                "s3:PutObjectVersionTagging",
                "s3:Abort*",
              ],
              "Effect": "Allow",
              "Resource": [
                {
                  "Fn::GetAtt": [
                    "PipelineSecureBucketB3EEB324",
                    "Arn",
                  ],
                },
                {
                  "Fn::Join": [
                    "",
                    [
                      {
                        "Fn::GetAtt": [
                          "PipelineSecureBucketB3EEB324",
                          "Arn",
                        ],
                      },
                      "/*",
                    ],
                  ],
                },
              ],
            },
            {
              "Action": [
                "kms:Decrypt",
                "kms:DescribeKey",
                "kms:Encrypt",
                "kms:ReEncrypt*",
                "kms:GenerateDataKey*",
              ],
              "Effect": "Allow",
              "Resource": {
                "Ref": "SsmParameterValueacceleratorawsacceleratorinstallerkmskeyarnC96584B6F00A464EAD1953AFF4B05118Parameter",
              },
            },
            {
              "Action": [
                "codecommit:GetBranch",
                "codecommit:GetCommit",
                "codecommit:UploadArchive",
                "codecommit:GetUploadArchiveStatus",
                "codecommit:CancelUploadArchive",
              ],
              "Effect": "Allow",
              "Resource": {
                "Fn::Join": [
                  "",
                  [
                    "arn:",
                    {
                      "Ref": "AWS::Partition",
                    },
                    ":codecommit:us-east-1:000000000000:accelerator-source",
                  ],
                ],
              },
            },
          ],
          "Version": "2012-10-17",
        },
        "PolicyName": "PipelineSourceCodePipelineActionRoleDefaultPolicy5FD830BF",
        "Roles": [
          {
            "Ref": "PipelineSourceCodePipelineActionRoleBBC58FD5",
          },
        ],
      },
      "Type": "AWS::IAM::Policy",
    },
    "PipelineSourceConfigurationCodePipelineActionRoleA2807B19": {
      "DependsOn": [
        "PipelineAWSServiceRoleForCodeStarNotificationsCreateServiceLinkedRoleFunctionB3FFD974",
        "PipelineAWSServiceRoleForCodeStarNotificationsCreateServiceLinkedRoleFunctionServiceRoleDefaultPolicy28F66406",
        "PipelineAWSServiceRoleForCodeStarNotificationsCreateServiceLinkedRoleFunctionServiceRoleD177D2D7",
        "PipelineAWSServiceRoleForCodeStarNotificationsCreateServiceLinkedRoleFunctionLogGroup28940852",
        "PipelineAWSServiceRoleForCodeStarNotificationsCreateServiceLinkedRoleProviderframeworkonEvent8BAA45B0",
        "PipelineAWSServiceRoleForCodeStarNotificationsCreateServiceLinkedRoleProviderframeworkonEventServiceRoleDefaultPolicyD8319C53",
        "PipelineAWSServiceRoleForCodeStarNotificationsCreateServiceLinkedRoleProviderframeworkonEventServiceRole4961EAEB",
        "PipelineAWSServiceRoleForCodeStarNotificationsCreateServiceLinkedRoleResource12D935F1",
      ],
      "Properties": {
        "AssumeRolePolicyDocument": {
          "Statement": [
            {
              "Action": "sts:AssumeRole",
              "Effect": "Allow",
              "Principal": {
                "AWS": {
                  "Fn::Join": [
                    "",
                    [
                      "arn:",
                      {
                        "Ref": "AWS::Partition",
                      },
                      ":iam::000000000000:root",
                    ],
                  ],
                },
              },
            },
          ],
          "Version": "2012-10-17",
        },
      },
      "Type": "AWS::IAM::Role",
    },
    "PipelineSourceConfigurationCodePipelineActionRoleDefaultPolicy5FE1A228": {
      "DependsOn": [
        "PipelineAWSServiceRoleForCodeStarNotificationsCreateServiceLinkedRoleFunctionB3FFD974",
        "PipelineAWSServiceRoleForCodeStarNotificationsCreateServiceLinkedRoleFunctionServiceRoleDefaultPolicy28F66406",
        "PipelineAWSServiceRoleForCodeStarNotificationsCreateServiceLinkedRoleFunctionServiceRoleD177D2D7",
        "PipelineAWSServiceRoleForCodeStarNotificationsCreateServiceLinkedRoleFunctionLogGroup28940852",
        "PipelineAWSServiceRoleForCodeStarNotificationsCreateServiceLinkedRoleProviderframeworkonEvent8BAA45B0",
        "PipelineAWSServiceRoleForCodeStarNotificationsCreateServiceLinkedRoleProviderframeworkonEventServiceRoleDefaultPolicyD8319C53",
        "PipelineAWSServiceRoleForCodeStarNotificationsCreateServiceLinkedRoleProviderframeworkonEventServiceRole4961EAEB",
        "PipelineAWSServiceRoleForCodeStarNotificationsCreateServiceLinkedRoleResource12D935F1",
      ],
      "Metadata": {
        "cdk_nag": {
          "rules_to_suppress": [
            {
              "id": "AwsSolutions-IAM5",
              "reason": "IAM role requires wildcard permissions.",
            },
          ],
        },
      },
      "Properties": {
        "PolicyDocument": {
          "Statement": [
            {
              "Action": [
                "s3:GetObject*",
                "s3:GetBucket*",
                "s3:List*",
                "s3:DeleteObject*",
                "s3:PutObject",
                "s3:PutObjectLegalHold",
                "s3:PutObjectRetention",
                "s3:PutObjectTagging",
                "s3:PutObjectVersionTagging",
                "s3:Abort*",
              ],
              "Effect": "Allow",
              "Resource": [
                {
                  "Fn::GetAtt": [
                    "PipelineSecureBucketB3EEB324",
                    "Arn",
                  ],
                },
                {
                  "Fn::Join": [
                    "",
                    [
                      {
                        "Fn::GetAtt": [
                          "PipelineSecureBucketB3EEB324",
                          "Arn",
                        ],
                      },
                      "/*",
                    ],
                  ],
                },
              ],
            },
            {
              "Action": [
                "kms:Decrypt",
                "kms:DescribeKey",
                "kms:Encrypt",
                "kms:ReEncrypt*",
                "kms:GenerateDataKey*",
              ],
              "Effect": "Allow",
              "Resource": {
                "Ref": "SsmParameterValueacceleratorawsacceleratorinstallerkmskeyarnC96584B6F00A464EAD1953AFF4B05118Parameter",
              },
            },
            {
              "Action": [
                "codecommit:GetBranch",
                "codecommit:GetCommit",
                "codecommit:UploadArchive",
                "codecommit:GetUploadArchiveStatus",
                "codecommit:CancelUploadArchive",
              ],
              "Effect": "Allow",
              "Resource": {
                "Fn::GetAtt": [
                  "PipelineConfigRepositoryE5225086",
                  "Arn",
                ],
              },
            },
          ],
          "Version": "2012-10-17",
        },
        "PolicyName": "PipelineSourceConfigurationCodePipelineActionRoleDefaultPolicy5FE1A228",
        "Roles": [
          {
            "Ref": "PipelineSourceConfigurationCodePipelineActionRoleA2807B19",
          },
        ],
      },
      "Type": "AWS::IAM::Policy",
    },
    "PipelineToolkitProjectBCBD6910": {
      "Metadata": {
        "cdk_nag": {
          "rules_to_suppress": [
            {
              "id": "AwsSolutions-CB3",
              "reason": "Project requires access to the Docker daemon.",
            },
          ],
        },
      },
      "Properties": {
        "Artifacts": {
          "Type": "CODEPIPELINE",
        },
        "Cache": {
          "Modes": [
            "LOCAL_SOURCE_CACHE",
          ],
          "Type": "LOCAL",
        },
        "EncryptionKey": {
          "Ref": "SsmParameterValueacceleratorawsacceleratorinstallerkmskeyarnC96584B6F00A464EAD1953AFF4B05118Parameter",
        },
        "Environment": {
          "ComputeType": "BUILD_GENERAL1_LARGE",
          "EnvironmentVariables": [
            {
              "Name": "LOG_LEVEL",
              "Type": "PLAINTEXT",
              "Value": "error",
            },
            {
              "Name": "NODE_OPTIONS",
              "Type": "PLAINTEXT",
              "Value": "--max_old_space_size=12288 --no-warnings",
            },
            {
              "Name": "CDK_METHOD",
              "Type": "PLAINTEXT",
              "Value": "direct",
            },
            {
              "Name": "CDK_NEW_BOOTSTRAP",
              "Type": "PLAINTEXT",
              "Value": "1",
            },
            {
              "Name": "ACCELERATOR_QUALIFIER",
              "Type": "PLAINTEXT",
              "Value": "aws-accelerator",
            },
            {
              "Name": "ACCELERATOR_PREFIX",
              "Type": "PLAINTEXT",
              "Value": "AWSAccelerator",
            },
            {
              "Name": "ACCELERATOR_REPO_NAME_PREFIX",
              "Type": "PLAINTEXT",
              "Value": "aws-accelerator",
            },
            {
              "Name": "ACCELERATOR_BUCKET_NAME_PREFIX",
              "Type": "PLAINTEXT",
              "Value": "aws-accelerator",
            },
            {
              "Name": "ACCELERATOR_KMS_ALIAS_PREFIX",
              "Type": "PLAINTEXT",
              "Value": "alias/accelerator",
            },
            {
              "Name": "ACCELERATOR_SSM_PARAM_NAME_PREFIX",
              "Type": "PLAINTEXT",
              "Value": "/accelerator",
            },
            {
              "Name": "ACCELERATOR_SNS_TOPIC_NAME_PREFIX",
              "Type": "PLAINTEXT",
              "Value": "accelerator",
            },
            {
              "Name": "ACCELERATOR_SECRET_NAME_PREFIX",
              "Type": "PLAINTEXT",
              "Value": "/accelerator",
            },
            {
              "Name": "ACCELERATOR_TRAIL_LOG_NAME_PREFIX",
              "Type": "PLAINTEXT",
              "Value": "aws-accelerator",
            },
            {
              "Name": "ACCELERATOR_DATABASE_NAME_PREFIX",
              "Type": "PLAINTEXT",
              "Value": "aws-accelerator",
            },
            {
              "Name": "PIPELINE_ACCOUNT_ID",
              "Type": "PLAINTEXT",
              "Value": "000000000000",
            },
            {
              "Name": "ENABLE_DIAGNOSTICS_PACK",
              "Type": "PLAINTEXT",
              "Value": "Yes",
            },
            {
              "Name": "INSTALLER_STACK_NAME",
              "Type": "PLAINTEXT",
              "Value": "",
            },
            {
              "Name": "ACCELERATOR_PERMISSION_BOUNDARY",
              "Type": "PLAINTEXT",
              "Value": "",
            },
            {
              "Name": "CONFIG_REPOSITORY_LOCATION",
              "Type": "PLAINTEXT",
              "Value": "codecommit",
            },
            {
              "Name": "ACCELERATOR_SKIP_PREREQUISITES",
              "Type": "PLAINTEXT",
              "Value": "true",
            },
          ],
          "Image": "aws/codebuild/standard:7.0",
          "ImagePullCredentialsType": "CODEBUILD",
          "PrivilegedMode": false,
          "Type": "LINUX_CONTAINER",
        },
        "Name": "aws-accelerator-toolkit-project",
        "ServiceRole": {
          "Fn::GetAtt": [
            "AdminCdkToolkitRole292E163A",
            "Arn",
          ],
        },
        "Source": {
          "BuildSpec": {
            "Fn::Join": [
              "",
              [
                "{
  "version": "0.2",
  "phases": {
    "install": {
      "runtime-versions": {
        "nodejs": 18
      }
    },
    "build": {
      "commands": [
        "env",
        "cd source",
        "if [ \\"prepare\\" = \\"\${ACCELERATOR_STAGE}\\" ]; then set -e && LOG_LEVEL=info yarn run ts-node packages/@aws-accelerator/lza-modules/bin/runner.ts --module control-tower --partition ",
                {
                  "Ref": "AWS::Partition",
                },
                " --use-existing-role No --config-dir $CODEBUILD_SRC_DIR_Config && if [ -z \\"\${ACCELERATOR_NO_ORG_MODULE}\\" ]; then LOG_LEVEL=info yarn run ts-node packages/@aws-accelerator/lza-modules/bin/runner.ts --module aws-organizations --partition  ",
                {
                  "Ref": "AWS::Partition",
                },
                " --use-existing-role No --config-dir $CODEBUILD_SRC_DIR_Config; else echo \\"Module aws-organizations execution skipped by environment settings.\\"; fi ; fi",
        "if [ \\"prepare\\" = \\"\${ACCELERATOR_STAGE}\\" ]; then set -e && yarn run ts-node  packages/@aws-accelerator/accelerator/lib/prerequisites.ts --config-dir $CODEBUILD_SRC_DIR_Config --partition ",
                {
                  "Ref": "AWS::Partition",
                },
                " --minimal; fi",
        "cd packages/@aws-accelerator/accelerator",
        "export FULL_SYNTH=\\"true\\"",
        "if [ $ASEA_MAPPING_BUCKET ]; then aws s3api head-object --bucket $ASEA_MAPPING_BUCKET --key $ASEA_MAPPING_FILE >/dev/null 2>&1 || export FULL_SYNTH=\\"false\\"; fi;",
        "if [ -z \\"\${ACCELERATOR_STAGE}\\" ] && [ $CDK_OPTIONS = 'bootstrap' ] && [ $FULL_SYNTH = \\"true\\" ]; then for STAGE in \\"key\\" \\"logging\\" \\"organizations\\" \\"security-audit\\" \\"network-prep\\" \\"security\\" \\"operations\\" \\"identity-center\\" \\"network-vpc\\" \\"security-resources\\" \\"network-associations\\" \\"customizations\\" \\"finalize\\" \\"bootstrap\\"; do set -e && yarn run ts-node --transpile-only cdk.ts synth --require-approval never --config-dir $CODEBUILD_SRC_DIR_Config --partition ",
                {
                  "Ref": "AWS::Partition",
                },
                " --stage $STAGE; done; fi",
        "if [ -z \\"\${ACCELERATOR_STAGE}\\" ] && [ $CDK_OPTIONS = 'diff' ] && [ $FULL_SYNTH = \\"true\\" ]; then for STAGE in \\"key\\" \\"logging\\" \\"organizations\\" \\"security-audit\\" \\"network-prep\\" \\"security\\" \\"operations\\" \\"identity-center\\" \\"network-vpc\\" \\"security-resources\\" \\"network-associations\\" \\"customizations\\" \\"finalize\\" \\"bootstrap\\"; do set -e && yarn run ts-node --transpile-only cdk.ts synth --require-approval never --config-dir $CODEBUILD_SRC_DIR_Config --partition ",
                {
                  "Ref": "AWS::Partition",
                },
                " --stage $STAGE; done; fi",
        "if [ -z \\"\${ACCELERATOR_STAGE}\\" ] && [ $CDK_OPTIONS = 'bootstrap' ] && [ $FULL_SYNTH = \\"false\\" ]; then for STAGE in  \\"bootstrap\\"; do set -e && yarn run ts-node --transpile-only cdk.ts synth --require-approval never --config-dir $CODEBUILD_SRC_DIR_Config --partition ",
                {
                  "Ref": "AWS::Partition",
                },
                " --stage $STAGE; done; fi",
        "if [ ! -z \\"\${ACCELERATOR_STAGE}\\" ]; then yarn run ts-node --transpile-only cdk.ts synth --stage $ACCELERATOR_STAGE --require-approval never --config-dir $CODEBUILD_SRC_DIR_Config --partition ",
                {
                  "Ref": "AWS::Partition",
                },
                "; fi",
        "if [ \\"diff\\" != \\"\${CDK_OPTIONS}\\" ]; then yarn run ts-node --transpile-only cdk.ts --require-approval never $CDK_OPTIONS --config-dir $CODEBUILD_SRC_DIR_Config --partition ",
                {
                  "Ref": "AWS::Partition",
                },
                " --app cdk.out; fi",
        "if [ \\"diff\\" = \\"\${CDK_OPTIONS}\\" ]; then for STAGE in \\"key\\" \\"logging\\" \\"organizations\\" \\"security-audit\\" \\"network-prep\\" \\"security\\" \\"operations\\" \\"identity-center\\" \\"network-vpc\\" \\"security-resources\\" \\"network-associations\\" \\"customizations\\" \\"finalize\\" \\"bootstrap\\"; do set -e && yarn run ts-node --transpile-only cdk.ts --require-approval never $CDK_OPTIONS --config-dir $CODEBUILD_SRC_DIR_Config --partition ",
                {
                  "Ref": "AWS::Partition",
                },
                " --app cdk.out --stage $STAGE; done; find ./cdk.out -type f -name \\"*.diff\\" -exec cat \\"{}\\" \\\\;;  fi",
        "if [ \\"prepare\\" = \\"\${ACCELERATOR_STAGE}\\" ]; then cd ../../../ && set -e && yarn run ts-node  packages/@aws-accelerator/accelerator/lib/prerequisites.ts --config-dir $CODEBUILD_SRC_DIR_Config --partition ",
                {
                  "Ref": "AWS::Partition",
                },
                "; fi"
      ]
    }
  }
}",
              ],
            ],
          },
          "Type": "CODEPIPELINE",
        },
        "TimeoutInMinutes": 480,
      },
      "Type": "AWS::CodeBuild::Project",
    },
    "PipelineValidateConfigPolicyDocument5A45073D": {
      "Properties": {
        "Description": "",
        "Path": "/",
        "PolicyDocument": {
          "Statement": [
            {
              "Action": [
                "organizations:ListAccounts",
                "ssm:GetParameter",
              ],
              "Effect": "Allow",
              "Resource": "*",
            },
          ],
          "Version": "2012-10-17",
        },
      },
      "Type": "AWS::IAM::ManagedPolicy",
    },
    "SsmParamAcceleratorVersionFF83282D": {
      "Properties": {
        "Name": "/accelerator/PipelineStack/version",
        "Type": "String",
<<<<<<< HEAD
        "Value": "1.9.2",
=======
        "Value": "1.10.0",
>>>>>>> 26e8805e
      },
      "Type": "AWS::SSM::Parameter",
    },
    "SsmParamStackId521A78D3": {
      "Properties": {
        "Name": "/accelerator/PipelineStack/stack-id",
        "Type": "String",
        "Value": {
          "Ref": "AWS::StackId",
        },
      },
      "Type": "AWS::SSM::Parameter",
    },
  },
}
`;<|MERGE_RESOLUTION|>--- conflicted
+++ resolved
@@ -2597,11 +2597,7 @@
       "Properties": {
         "Name": "/accelerator/PipelineStack/version",
         "Type": "String",
-<<<<<<< HEAD
-        "Value": "1.9.2",
-=======
         "Value": "1.10.0",
->>>>>>> 26e8805e
       },
       "Type": "AWS::SSM::Parameter",
     },
