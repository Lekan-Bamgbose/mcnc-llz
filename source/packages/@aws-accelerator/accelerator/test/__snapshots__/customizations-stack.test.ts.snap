--- conflicted
+++ resolved
@@ -656,11 +656,7 @@
       "Properties": {
         "Name": "/accelerator/AWSAccelerator-CustomizationsStack-111111111111-us-east-1/version",
         "Type": "String",
-<<<<<<< HEAD
-        "Value": "1.9.2",
-=======
         "Value": "1.10.0",
->>>>>>> 26e8805e
       },
       "Type": "AWS::SSM::Parameter",
     },
@@ -1118,11 +1114,7 @@
       "Properties": {
         "Name": "/accelerator/AWSAccelerator-CustomizationsStack-444444444444-us-east-1/version",
         "Type": "String",
-<<<<<<< HEAD
-        "Value": "1.9.2",
-=======
         "Value": "1.10.0",
->>>>>>> 26e8805e
       },
       "Type": "AWS::SSM::Parameter",
     },
