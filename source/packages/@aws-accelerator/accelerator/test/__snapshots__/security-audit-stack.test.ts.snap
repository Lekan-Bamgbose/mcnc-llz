// Jest Snapshot v1, https://goo.gl/fbAQLP

exports[`SecurityAuditStack Construct(SecurityAuditStack):  Snapshot Test 1`] = `
{
  "Parameters": {
    "SsmParameterValueacceleratorkmscloudwatchkeyarnC96584B6F00A464EAD1953AFF4B05118Parameter": {
      "Default": "/accelerator/kms/cloudwatch/key-arn",
      "Type": "AWS::SSM::Parameter::Value<String>",
    },
    "SsmParameterValueacceleratorkmss3keyarnC96584B6F00A464EAD1953AFF4B05118Parameter": {
      "Default": "/accelerator/kms/s3/key-arn",
      "Type": "AWS::SSM::Parameter::Value<String>",
    },
  },
  "Resources": {
    "AcceleratorImportedCentralLogBucketKeyLookupCDD7B719": {
      "DeletionPolicy": "Delete",
      "DependsOn": [
        "CustomSsmGetParameterValueCustomResourceProviderLogGroup780D220D",
      ],
      "Properties": {
        "ServiceToken": {
          "Fn::GetAtt": [
            "CustomSsmGetParameterValueCustomResourceProviderHandlerAAD0E7EE",
            "Arn",
          ],
        },
        "assumeRoleArn": {
          "Fn::Join": [
            "",
            [
              "arn:",
              {
                "Ref": "AWS::Partition",
              },
              ":iam::333333333333:role/AWSAccelerator-CrossAccountSsmParameterShare",
            ],
          ],
        },
        "invokingAccountID": "222222222222",
        "invokingRegion": "us-east-1",
        "parameterAccountID": "333333333333",
        "parameterName": "/accelerator/imported-resources/logging/central-bucket/kms/arn",
        "parameterRegion": "us-west-2",
        "uuid": "REPLACED-UUID",
      },
      "Type": "Custom::SsmGetParameterValue",
      "UpdateReplacePolicy": "Delete",
    },
    "AcceleratorSnsKeyAlias1909B90C": {
      "Properties": {
        "AliasName": "alias/accelerator/kms/sns/key",
        "TargetKeyId": {
          "Fn::GetAtt": [
            "AcceleratorSnsKeyDADF94B1",
            "Arn",
          ],
        },
      },
      "Type": "AWS::KMS::Alias",
    },
    "AcceleratorSnsKeyDADF94B1": {
      "DeletionPolicy": "Retain",
      "Properties": {
        "Description": "AWS Accelerator SNS Kms Key",
        "EnableKeyRotation": true,
        "KeyPolicy": {
          "Statement": [
            {
              "Action": "kms:*",
              "Effect": "Allow",
              "Principal": {
                "AWS": {
                  "Fn::Join": [
                    "",
                    [
                      "arn:",
                      {
                        "Ref": "AWS::Partition",
                      },
                      ":iam::222222222222:root",
                    ],
                  ],
                },
              },
              "Resource": "*",
            },
            {
              "Action": [
                "kms:Encrypt",
                "kms:Decrypt",
                "kms:ReEncrypt*",
                "kms:GenerateDataKey*",
                "kms:DescribeKey",
              ],
              "Condition": {
                "ArnLike": {
                  "aws:PrincipalARN": [
                    {
                      "Fn::Join": [
                        "",
                        [
                          "arn:",
                          {
                            "Ref": "AWS::Partition",
                          },
                          ":iam::*:role/AWSAccelerator-*",
                        ],
                      ],
                    },
                  ],
                },
                "StringEquals": {
                  "aws:PrincipalOrgID": "o-asdf123456",
                },
              },
              "Effect": "Allow",
              "Principal": {
                "AWS": "*",
              },
              "Resource": "*",
              "Sid": "Allow Accelerator Role to use the encryption key",
            },
          ],
          "Version": "2012-10-17",
        },
      },
      "Type": "AWS::KMS::Key",
      "UpdateReplacePolicy": "Retain",
    },
    "AccessAnalyzer": {
      "Properties": {
        "Type": "ORGANIZATION",
      },
      "Type": "AWS::AccessAnalyzer::Analyzer",
    },
    "AttachIamInstanceProfileC858EC06": {
      "Properties": {
        "Content": {
          "assumeRole": "{{ AutomationAssumeRole }}",
          "description": "Associate AWS Iam Instance Profile to EC2 Instance",
          "mainSteps": [
            {
              "action": "aws:executeAwsApi",
              "inputs": {
                "Api": "associate_iam_instance_profile",
                "IamInstanceProfile": {
                  "Name": "{{ IamInstanceProfile }}",
                },
                "InstanceId": "{{ InstanceId }}",
                "Service": "ec2",
              },
              "name": "associateIamProfile",
            },
          ],
          "parameters": {
            "AutomationAssumeRole": {
              "type": "String",
            },
            "IamInstanceProfile": {
              "type": "String",
            },
            "InstanceId": {
              "type": "String",
            },
          },
          "schemaVersion": "0.3",
        },
        "DocumentType": "Automation",
        "Name": "Attach-IAM-Instance-Profile",
        "TargetType": "/AWS::EC2::Instance",
        "UpdateMethod": "NewVersion",
      },
      "Type": "AWS::SSM::Document",
    },
    "AttachIamInstanceProfileShareDocumentD1F87A43": {
      "DeletionPolicy": "Delete",
      "DependsOn": [
        "CustomSSMShareDocumentCustomResourceProviderLogGroup11AEA42B",
      ],
      "Properties": {
        "ServiceToken": {
          "Fn::GetAtt": [
            "CustomSSMShareDocumentCustomResourceProviderHandler02D98C87",
            "Arn",
          ],
        },
        "accountIds": [
          "111111111111",
          "333333333333",
          "222222222222",
          "444444444444",
          "555555555555",
          "666666666666",
        ],
        "name": {
          "Ref": "AttachIamInstanceProfileC858EC06",
        },
      },
      "Type": "Custom::SSMShareDocument",
      "UpdateReplacePolicy": "Delete",
    },
    "AttachIamRolePolicy19A43F7E": {
      "Properties": {
        "Content": {
          "assumeRole": "{{ AutomationAssumeRole }}",
          "description": "IAM Role Policy",
          "mainSteps": [
            {
              "action": "aws:executeScript",
              "inputs": {
                "Handler": "script_handler",
                "InputPayload": {
                  "AWSManagedPolicies": "{{ AWSManagedPolicies }}",
                  "CustomerManagedPolicies": "{{ CustomerManagedPolicies }}",
                  "ResourceId": "{{ ResourceId }}",
                },
                "Runtime": "python3.7",
                "Script": "import boto3
partition = boto3.client("sts").get_caller_identity()['Arn'].split(":")[1]
iam = boto3.client("iam")
config = boto3.client("config")
def script_handler(events, context):
  resource_id = events["ResourceId"]
  response = config.batch_get_resource_config(
    resourceKeys=[{
      'resourceType': 'AWS::IAM::Role',
      'resourceId': resource_id
    }]
  )
  role_name = response["baseConfigurationItems"][0]['resourceName']
  aws_policy_names = events["AWSManagedPolicies"]
  customer_policy_names = events["CustomerManagedPolicies"]
  for policy in aws_policy_names:
    iam.attach_role_policy(
      PolicyArn="arn:%s:iam::aws:policy/%s" %(partition, policy),
      RoleName=role_name
    )
  for policy in customer_policy_names:
    iam.attach_role_policy(
      PolicyArn=policy,
      RoleName=role_name
    )",
              },
              "name": "attachPolicy",
            },
          ],
          "parameters": {
            "AWSManagedPolicies": {
              "type": "StringList",
            },
            "AutomationAssumeRole": {
              "type": "String",
            },
            "CustomerManagedPolicies": {
              "default": [],
              "minItems": 0,
              "type": "StringList",
            },
            "ResourceId": {
              "type": "String",
            },
          },
          "schemaVersion": "0.3",
        },
        "DocumentType": "Automation",
        "Name": "Attach-IAM-Role-Policy",
        "UpdateMethod": "NewVersion",
      },
      "Type": "AWS::SSM::Document",
    },
    "AttachIamRolePolicyShareDocumentF5C9E6C7": {
      "DeletionPolicy": "Delete",
      "DependsOn": [
        "CustomSSMShareDocumentCustomResourceProviderLogGroup11AEA42B",
      ],
      "Properties": {
        "ServiceToken": {
          "Fn::GetAtt": [
            "CustomSSMShareDocumentCustomResourceProviderHandler02D98C87",
            "Arn",
          ],
        },
        "accountIds": [
          "111111111111",
          "333333333333",
          "222222222222",
          "444444444444",
          "555555555555",
          "666666666666",
        ],
        "name": {
          "Ref": "AttachIamRolePolicy19A43F7E",
        },
      },
      "Type": "Custom::SSMShareDocument",
      "UpdateReplacePolicy": "Delete",
    },
    "AuditManagerDefaultReportsDestinationAFD20D60": {
      "DeletionPolicy": "Delete",
      "DependsOn": [
        "CustomAuditManagerCreateDefaultReportsDestinationCustomResourceProviderLogGroupF5AC3566",
      ],
      "Properties": {
        "ServiceToken": {
          "Fn::GetAtt": [
            "CustomAuditManagerCreateDefaultReportsDestinationCustomResourceProviderHandler6BCBC433",
            "Arn",
          ],
        },
        "bucket": {
          "Fn::Join": [
            "",
            [
              "s3://'",
              {
                "Ref": "AuditManagerPublishingDestinationBucket74974FCF",
              },
              "/audit-manager/222222222222/",
            ],
          ],
        },
        "defaultReportsDestinationType": "S3",
        "kmsKeyArn": {
          "Ref": "SsmParameterValueacceleratorkmss3keyarnC96584B6F00A464EAD1953AFF4B05118Parameter",
        },
        "region": "us-east-1",
      },
      "Type": "Custom::AuditManagerCreateDefaultReportsDestination",
      "UpdateReplacePolicy": "Delete",
    },
    "AuditManagerPublishingDestinationBucket74974FCF": {
      "DeletionPolicy": "Retain",
      "Properties": {
        "BucketEncryption": {
          "ServerSideEncryptionConfiguration": [
            {
              "ServerSideEncryptionByDefault": {
                "KMSMasterKeyID": {
                  "Ref": "SsmParameterValueacceleratorkmss3keyarnC96584B6F00A464EAD1953AFF4B05118Parameter",
                },
                "SSEAlgorithm": "aws:kms",
              },
            },
          ],
        },
        "BucketName": {
          "Fn::Join": [
            "",
            [
              "aws-accelerator-auditmgr-",
              {
                "Ref": "AWS::AccountId",
              },
              "-",
              {
                "Ref": "AWS::Region",
              },
            ],
          ],
        },
        "LoggingConfiguration": {
          "DestinationBucketName": "existing-access-logs-bucket-222222222222-us-east-1",
        },
        "OwnershipControls": {
          "Rules": [
            {
              "ObjectOwnership": "BucketOwnerPreferred",
            },
          ],
        },
        "PublicAccessBlockConfiguration": {
          "BlockPublicAcls": true,
          "BlockPublicPolicy": true,
          "IgnorePublicAcls": true,
          "RestrictPublicBuckets": true,
        },
        "Tags": [
          {
            "Key": "aws-cdk:auto-audit-manager-access-bucket",
            "Value": "true",
          },
          {
            "Key": "aws-cdk:auto-auditManager-access-bucket",
            "Value": "true",
          },
        ],
        "VersioningConfiguration": {
          "Status": "Enabled",
        },
      },
      "Type": "AWS::S3::Bucket",
      "UpdateReplacePolicy": "Retain",
    },
    "AuditManagerPublishingDestinationBucketAuditManagerPublishingDestinationBucketReplicationECF1B287": {
      "DeletionPolicy": "Delete",
      "DependsOn": [
        "CustomS3PutBucketReplicationCustomResourceProviderLogGroup6A67905E",
      ],
      "Properties": {
        "ServiceToken": {
          "Fn::GetAtt": [
            "CustomS3PutBucketReplicationCustomResourceProviderHandler1D75398C",
            "Arn",
          ],
        },
        "destinationAccountId": "333333333333",
        "destinationBucketArn": {
          "Fn::Join": [
            "",
            [
              "arn:",
              {
                "Ref": "AWS::Partition",
              },
              ":s3:::existing-central-log-bucket",
            ],
          ],
        },
        "destinationBucketKeyArn": {
          "Ref": "AcceleratorImportedCentralLogBucketKeyLookupCDD7B719",
        },
        "prefix": "",
        "replicationRoleArn": {
          "Fn::GetAtt": [
            "AuditManagerPublishingDestinationBucketAuditManagerPublishingDestinationBucketReplicationExistingCentralLogBucketReplicationRoleBB4CF589",
            "Arn",
          ],
        },
        "sourceBucketName": {
          "Ref": "AuditManagerPublishingDestinationBucket74974FCF",
        },
      },
      "Type": "Custom::S3PutBucketReplication",
      "UpdateReplacePolicy": "Delete",
    },
    "AuditManagerPublishingDestinationBucketAuditManagerPublishingDestinationBucketReplicationExistingCentralLogBucketReplicationRoleBB4CF589": {
      "Properties": {
        "AssumeRolePolicyDocument": {
          "Statement": [
            {
              "Action": "sts:AssumeRole",
              "Effect": "Allow",
              "Principal": {
                "Service": "s3.amazonaws.com",
              },
            },
          ],
          "Version": "2012-10-17",
        },
        "Path": "/service-role/",
        "Tags": [
          {
            "Key": "aws-cdk:auto-audit-manager-access-bucket",
            "Value": "true",
          },
          {
            "Key": "aws-cdk:auto-auditManager-access-bucket",
            "Value": "true",
          },
        ],
      },
      "Type": "AWS::IAM::Role",
    },
    "AuditManagerPublishingDestinationBucketAuditManagerPublishingDestinationBucketReplicationExistingCentralLogBucketReplicationRoleDefaultPolicy923CA71F": {
      "Metadata": {
        "cdk_nag": {
          "rules_to_suppress": [
            {
              "id": "AwsSolutions-IAM5",
              "reason": "Allows only specific policy.",
            },
          ],
        },
      },
      "Properties": {
        "PolicyDocument": {
          "Statement": [
            {
              "Action": [
                "s3:GetObjectLegalHold",
                "s3:GetObjectRetention",
                "s3:GetObjectVersion",
                "s3:GetObjectVersionAcl",
                "s3:GetObjectVersionForReplication",
                "s3:GetObjectVersionTagging",
                "s3:GetReplicationConfiguration",
                "s3:ListBucket",
                "s3:ReplicateDelete",
                "s3:ReplicateObject",
                "s3:ReplicateTags",
              ],
              "Effect": "Allow",
              "Resource": [
                {
                  "Fn::GetAtt": [
                    "AuditManagerPublishingDestinationBucket74974FCF",
                    "Arn",
                  ],
                },
                {
                  "Fn::Join": [
                    "",
                    [
                      {
                        "Fn::GetAtt": [
                          "AuditManagerPublishingDestinationBucket74974FCF",
                          "Arn",
                        ],
                      },
                      "/*",
                    ],
                  ],
                },
              ],
            },
            {
              "Action": [
                "s3:GetBucketVersioning",
                "s3:GetObjectVersionTagging",
                "s3:ObjectOwnerOverrideToBucketOwner",
                "s3:PutBucketVersioning",
                "s3:ReplicateDelete",
                "s3:ReplicateObject",
                "s3:ReplicateTags",
              ],
              "Effect": "Allow",
              "Resource": {
                "Fn::Join": [
                  "",
                  [
                    "arn:",
                    {
                      "Ref": "AWS::Partition",
                    },
                    ":s3:::existing-central-log-bucket/*",
                  ],
                ],
              },
            },
            {
              "Action": "kms:Decrypt",
              "Effect": "Allow",
              "Resource": {
                "Ref": "SsmParameterValueacceleratorkmss3keyarnC96584B6F00A464EAD1953AFF4B05118Parameter",
              },
            },
            {
              "Action": "kms:Encrypt",
              "Effect": "Allow",
              "Resource": {
                "Ref": "AcceleratorImportedCentralLogBucketKeyLookupCDD7B719",
              },
            },
          ],
          "Version": "2012-10-17",
        },
        "PolicyName": "gDestinationBucketAuditManagerPublishingDestinationBucketReplicationExistingCentralLogBucketReplicationRoleDefaultPolicy923CA71F",
        "Roles": [
          {
            "Ref": "AuditManagerPublishingDestinationBucketAuditManagerPublishingDestinationBucketReplicationExistingCentralLogBucketReplicationRoleBB4CF589",
          },
        ],
      },
      "Type": "AWS::IAM::Policy",
    },
    "AuditManagerPublishingDestinationBucketPolicy3992854B": {
      "Properties": {
        "Bucket": {
          "Ref": "AuditManagerPublishingDestinationBucket74974FCF",
        },
        "PolicyDocument": {
          "Statement": [
            {
              "Action": "s3:*",
              "Condition": {
                "Bool": {
                  "aws:SecureTransport": "false",
                },
              },
              "Effect": "Deny",
              "Principal": {
                "AWS": "*",
              },
              "Resource": [
                {
                  "Fn::GetAtt": [
                    "AuditManagerPublishingDestinationBucket74974FCF",
                    "Arn",
                  ],
                },
                {
                  "Fn::Join": [
                    "",
                    [
                      {
                        "Fn::GetAtt": [
                          "AuditManagerPublishingDestinationBucket74974FCF",
                          "Arn",
                        ],
                      },
                      "/*",
                    ],
                  ],
                },
              ],
              "Sid": "deny-insecure-connections",
            },
            {
              "Action": [
                "s3:GetObject*",
                "s3:GetBucket*",
                "s3:List*",
                "s3:DeleteObject*",
                "s3:PutObject",
                "s3:PutObjectLegalHold",
                "s3:PutObjectRetention",
                "s3:PutObjectTagging",
                "s3:PutObjectVersionTagging",
                "s3:Abort*",
              ],
              "Effect": "Allow",
              "Principal": {
                "Service": "auditmanager.amazonaws.com",
              },
              "Resource": [
                {
                  "Fn::GetAtt": [
                    "AuditManagerPublishingDestinationBucket74974FCF",
                    "Arn",
                  ],
                },
                {
                  "Fn::Join": [
                    "",
                    [
                      {
                        "Fn::GetAtt": [
                          "AuditManagerPublishingDestinationBucket74974FCF",
                          "Arn",
                        ],
                      },
                      "/*",
                    ],
                  ],
                },
              ],
            },
            {
              "Action": [
                "s3:GetBucketLocation",
                "s3:PutObject",
              ],
              "Condition": {
                "StringEquals": {
                  "aws:PrincipalOrgID": "o-asdf123456",
                },
              },
              "Effect": "Allow",
              "Principal": {
                "AWS": "*",
              },
              "Resource": [
                {
                  "Fn::GetAtt": [
                    "AuditManagerPublishingDestinationBucket74974FCF",
                    "Arn",
                  ],
                },
                {
                  "Fn::Join": [
                    "",
                    [
                      {
                        "Fn::GetAtt": [
                          "AuditManagerPublishingDestinationBucket74974FCF",
                          "Arn",
                        ],
                      },
                      "/*",
                    ],
                  ],
                },
              ],
              "Sid": "Allow Organization principals to use of the bucket",
            },
          ],
          "Version": "2012-10-17",
        },
      },
      "Type": "AWS::S3::BucketPolicy",
    },
    "ControlTowerNotificationsForwarderFunctionAllowInvokeAWSAcceleratorSecurityAuditStack222222222222useast1ControlTowerSNSTopic2C923A0CF50B8C0E": {
      "Properties": {
        "Action": "lambda:InvokeFunction",
        "FunctionName": {
          "Fn::GetAtt": [
            "ControlTowerNotificationsForwarderFunctionFA79B131",
            "Arn",
          ],
        },
        "Principal": "sns.amazonaws.com",
        "SourceArn": {
          "Fn::Join": [
            "",
            [
              "arn:",
              {
                "Ref": "AWS::Partition",
              },
              ":sns:us-east-1:222222222222:aws-controltower-AggregateSecurityNotifications",
            ],
          ],
        },
      },
      "Type": "AWS::Lambda::Permission",
    },
    "ControlTowerNotificationsForwarderFunctionControlTowerSNSTopicF1309D6C": {
      "Properties": {
        "Endpoint": {
          "Fn::GetAtt": [
            "ControlTowerNotificationsForwarderFunctionFA79B131",
            "Arn",
          ],
        },
        "Protocol": "lambda",
        "Region": "us-east-1",
        "TopicArn": {
          "Fn::Join": [
            "",
            [
              "arn:",
              {
                "Ref": "AWS::Partition",
              },
              ":sns:us-east-1:222222222222:aws-controltower-AggregateSecurityNotifications",
            ],
          ],
        },
      },
      "Type": "AWS::SNS::Subscription",
    },
    "ControlTowerNotificationsForwarderFunctionFA79B131": {
      "DependsOn": [
        "ControlTowerNotificationsForwarderFunctionServiceRoleDefaultPolicyEBACE9AF",
        "ControlTowerNotificationsForwarderFunctionServiceRoleE83D121D",
      ],
      "Properties": {
        "Code": {
          "S3Bucket": "cdk-hnb659fds-assets-222222222222-us-east-1",
          "S3Key": "REPLACED-GENERATED-NAME.zip",
        },
        "Description": "Lambda function to forward ControlTower notifications to management account",
        "Environment": {
          "Variables": {
            "SNS_TOPIC_ARN": {
              "Fn::Join": [
                "",
                [
                  "arn:",
                  {
                    "Ref": "AWS::Partition",
                  },
                  ":sns:us-east-1:111111111111:aws-accelerator-ControlTowerNotification",
                ],
              ],
            },
          },
        },
        "Handler": "index.handler",
        "Role": {
          "Fn::GetAtt": [
            "ControlTowerNotificationsForwarderFunctionServiceRoleE83D121D",
            "Arn",
          ],
        },
        "Runtime": "nodejs18.x",
        "Timeout": 120,
      },
      "Type": "AWS::Lambda::Function",
    },
    "ControlTowerNotificationsForwarderFunctionServiceRoleDefaultPolicyEBACE9AF": {
      "Metadata": {
        "cdk_nag": {
          "rules_to_suppress": [
            {
              "id": "AwsSolutions-IAM5",
              "reason": "Require access to all keys in management account",
            },
          ],
        },
      },
      "Properties": {
        "PolicyDocument": {
          "Statement": [
            {
              "Action": "sns:Publish",
              "Effect": "Allow",
              "Resource": {
                "Fn::Join": [
                  "",
                  [
                    "arn:",
                    {
                      "Ref": "AWS::Partition",
                    },
                    ":sns:us-east-1:111111111111:aws-accelerator-ControlTowerNotification",
                  ],
                ],
              },
              "Sid": "sns",
            },
            {
              "Action": [
                "kms:DescribeKey",
                "kms:GenerateDataKey",
                "kms:Decrypt",
                "kms:Encrypt",
              ],
              "Effect": "Allow",
              "Resource": {
                "Fn::Join": [
                  "",
                  [
                    "arn:",
                    {
                      "Ref": "AWS::Partition",
                    },
                    ":kms:us-east-1:111111111111:key/*",
                  ],
                ],
              },
              "Sid": "kms",
            },
          ],
          "Version": "2012-10-17",
        },
        "PolicyName": "ControlTowerNotificationsForwarderFunctionServiceRoleDefaultPolicyEBACE9AF",
        "Roles": [
          {
            "Ref": "ControlTowerNotificationsForwarderFunctionServiceRoleE83D121D",
          },
        ],
      },
      "Type": "AWS::IAM::Policy",
    },
    "ControlTowerNotificationsForwarderFunctionServiceRoleE83D121D": {
      "Metadata": {
        "cdk_nag": {
          "rules_to_suppress": [
            {
              "id": "AwsSolutions-IAM4",
              "reason": "AWS Custom resource provider lambda role created by cdk.",
            },
          ],
        },
      },
      "Properties": {
        "AssumeRolePolicyDocument": {
          "Statement": [
            {
              "Action": "sts:AssumeRole",
              "Effect": "Allow",
              "Principal": {
                "Service": "lambda.amazonaws.com",
              },
            },
          ],
          "Version": "2012-10-17",
        },
        "ManagedPolicyArns": [
          {
            "Fn::Join": [
              "",
              [
                "arn:",
                {
                  "Ref": "AWS::Partition",
                },
                ":iam::aws:policy/service-role/AWSLambdaBasicExecutionRole",
              ],
            ],
          },
        ],
      },
      "Type": "AWS::IAM::Role",
    },
    "CustomAuditManagerCreateDefaultReportsDestinationCustomResourceProviderHandler6BCBC433": {
      "DependsOn": [
        "CustomAuditManagerCreateDefaultReportsDestinationCustomResourceProviderRoleAEE72AE5",
      ],
      "Properties": {
        "Code": {
          "S3Bucket": "cdk-hnb659fds-assets-222222222222-us-east-1",
          "S3Key": "REPLACED-GENERATED-NAME.zip",
        },
        "Handler": "__entrypoint__.handler",
        "MemorySize": 128,
        "Role": {
          "Fn::GetAtt": [
            "CustomAuditManagerCreateDefaultReportsDestinationCustomResourceProviderRoleAEE72AE5",
            "Arn",
          ],
        },
        "Runtime": "nodejs18.x",
        "Timeout": 900,
      },
      "Type": "AWS::Lambda::Function",
    },
    "CustomAuditManagerCreateDefaultReportsDestinationCustomResourceProviderLogGroupF5AC3566": {
      "DeletionPolicy": "Delete",
      "Properties": {
        "KmsKeyId": {
          "Ref": "SsmParameterValueacceleratorkmscloudwatchkeyarnC96584B6F00A464EAD1953AFF4B05118Parameter",
        },
        "LogGroupName": {
          "Fn::Join": [
            "",
            [
              "/aws/lambda/",
              {
                "Ref": "CustomAuditManagerCreateDefaultReportsDestinationCustomResourceProviderHandler6BCBC433",
              },
            ],
          ],
        },
        "RetentionInDays": 3653,
      },
      "Type": "AWS::Logs::LogGroup",
      "UpdateReplacePolicy": "Delete",
    },
    "CustomAuditManagerCreateDefaultReportsDestinationCustomResourceProviderRoleAEE72AE5": {
      "Properties": {
        "AssumeRolePolicyDocument": {
          "Statement": [
            {
              "Action": "sts:AssumeRole",
              "Effect": "Allow",
              "Principal": {
                "Service": "lambda.amazonaws.com",
              },
            },
          ],
          "Version": "2012-10-17",
        },
        "ManagedPolicyArns": [
          {
            "Fn::Sub": "arn:\${AWS::Partition}:iam::aws:policy/service-role/AWSLambdaBasicExecutionRole",
          },
        ],
        "Policies": [
          {
            "PolicyDocument": {
              "Statement": [
                {
                  "Action": [
                    "auditmanager:UpdateSettings",
                  ],
                  "Effect": "Allow",
                  "Resource": "*",
                  "Sid": "AuditManagerCreatePublishingDestinationCommandTaskAuditManagerActions",
                },
              ],
              "Version": "2012-10-17",
            },
            "PolicyName": "Inline",
          },
        ],
      },
      "Type": "AWS::IAM::Role",
    },
    "CustomDetectiveCreateMembersCustomResourceProviderHandler0A0D060D": {
      "DependsOn": [
        "CustomDetectiveCreateMembersCustomResourceProviderRole90BCDD0D",
      ],
      "Properties": {
        "Code": {
          "S3Bucket": "cdk-hnb659fds-assets-222222222222-us-east-1",
          "S3Key": "REPLACED-GENERATED-NAME.zip",
        },
        "Handler": "__entrypoint__.handler",
        "MemorySize": 128,
        "Role": {
          "Fn::GetAtt": [
            "CustomDetectiveCreateMembersCustomResourceProviderRole90BCDD0D",
            "Arn",
          ],
        },
        "Runtime": "nodejs18.x",
        "Timeout": 900,
      },
      "Type": "AWS::Lambda::Function",
    },
    "CustomDetectiveCreateMembersCustomResourceProviderLogGroup8A5563BD": {
      "DeletionPolicy": "Retain",
      "Properties": {
        "KmsKeyId": {
          "Ref": "SsmParameterValueacceleratorkmscloudwatchkeyarnC96584B6F00A464EAD1953AFF4B05118Parameter",
        },
        "LogGroupName": {
          "Fn::Join": [
            "",
            [
              "/aws/lambda/",
              {
                "Ref": "CustomDetectiveCreateMembersCustomResourceProviderHandler0A0D060D",
              },
            ],
          ],
        },
        "RetentionInDays": 3653,
      },
      "Type": "AWS::Logs::LogGroup",
      "UpdateReplacePolicy": "Retain",
    },
    "CustomDetectiveCreateMembersCustomResourceProviderRole90BCDD0D": {
      "Properties": {
        "AssumeRolePolicyDocument": {
          "Statement": [
            {
              "Action": "sts:AssumeRole",
              "Effect": "Allow",
              "Principal": {
                "Service": "lambda.amazonaws.com",
              },
            },
          ],
          "Version": "2012-10-17",
        },
        "ManagedPolicyArns": [
          {
            "Fn::Sub": "arn:\${AWS::Partition}:iam::aws:policy/service-role/AWSLambdaBasicExecutionRole",
          },
        ],
        "Policies": [
          {
            "PolicyDocument": {
              "Statement": [
                {
                  "Action": [
                    "detective:ListOrganizationAdminAccounts",
                    "detective:UpdateOrganizationConfiguration",
                    "detective:CreateMembers",
                    "detective:DeleteMembers",
                    "detective:DisassociateMembership",
                    "detective:ListMembers",
                    "detective:ListGraphs",
                  ],
                  "Effect": "Allow",
                  "Resource": "*",
                  "Sid": "DetectiveCreateMembersTaskDetectiveActions",
                },
                {
                  "Action": [
                    "iam:CreateServiceLinkedRole",
                  ],
                  "Effect": "Allow",
                  "Resource": [
                    "*",
                  ],
                  "Sid": "ServiceLinkedRoleDetective",
                },
                {
                  "Action": [
                    "organizations:ListAccounts",
                  ],
                  "Effect": "Allow",
                  "Resource": [
                    "*",
                  ],
                  "Sid": "OrganisationsListDetective",
                },
              ],
              "Version": "2012-10-17",
            },
            "PolicyName": "Inline",
          },
        ],
      },
      "Type": "AWS::IAM::Role",
    },
    "CustomDetectiveUpdateGraphCustomResourceProviderHandlerD4473EC1": {
      "DependsOn": [
        "CustomDetectiveUpdateGraphCustomResourceProviderRole54CD7295",
      ],
      "Properties": {
        "Code": {
          "S3Bucket": "cdk-hnb659fds-assets-222222222222-us-east-1",
          "S3Key": "REPLACED-GENERATED-NAME.zip",
        },
        "Handler": "__entrypoint__.handler",
        "MemorySize": 128,
        "Role": {
          "Fn::GetAtt": [
            "CustomDetectiveUpdateGraphCustomResourceProviderRole54CD7295",
            "Arn",
          ],
        },
        "Runtime": "nodejs18.x",
        "Timeout": 900,
      },
      "Type": "AWS::Lambda::Function",
    },
    "CustomDetectiveUpdateGraphCustomResourceProviderLogGroupDF150426": {
      "DeletionPolicy": "Retain",
      "Properties": {
        "KmsKeyId": {
          "Ref": "SsmParameterValueacceleratorkmscloudwatchkeyarnC96584B6F00A464EAD1953AFF4B05118Parameter",
        },
        "LogGroupName": {
          "Fn::Join": [
            "",
            [
              "/aws/lambda/",
              {
                "Ref": "CustomDetectiveUpdateGraphCustomResourceProviderHandlerD4473EC1",
              },
            ],
          ],
        },
        "RetentionInDays": 3653,
      },
      "Type": "AWS::Logs::LogGroup",
      "UpdateReplacePolicy": "Retain",
    },
    "CustomDetectiveUpdateGraphCustomResourceProviderRole54CD7295": {
      "Properties": {
        "AssumeRolePolicyDocument": {
          "Statement": [
            {
              "Action": "sts:AssumeRole",
              "Effect": "Allow",
              "Principal": {
                "Service": "lambda.amazonaws.com",
              },
            },
          ],
          "Version": "2012-10-17",
        },
        "ManagedPolicyArns": [
          {
            "Fn::Sub": "arn:\${AWS::Partition}:iam::aws:policy/service-role/AWSLambdaBasicExecutionRole",
          },
        ],
        "Policies": [
          {
            "PolicyDocument": {
              "Statement": [
                {
                  "Action": [
                    "organizations:DeregisterDelegatedAdministrator",
                    "organizations:DescribeOrganization",
                    "organizations:EnableAWSServiceAccess",
                    "organizations:ListAWSServiceAccessForOrganization",
                    "organizations:ListAccounts",
                    "organizations:ListDelegatedAdministrators",
                    "organizations:RegisterDelegatedAdministrator",
                    "organizations:ServicePrincipal",
                    "organizations:UpdateOrganizationConfiguration",
                  ],
                  "Condition": {
                    "StringLikeIfExists": {
                      "organizations:DeregisterDelegatedAdministrator": [
                        "detective.amazonaws.com",
                      ],
                      "organizations:DescribeOrganization": [
                        "detective.amazonaws.com",
                      ],
                      "organizations:EnableAWSServiceAccess": [
                        "detective.amazonaws.com",
                      ],
                      "organizations:ListAWSServiceAccessForOrganization": [
                        "detective.amazonaws.com",
                      ],
                      "organizations:ListAccounts": [
                        "detective.amazonaws.com",
                      ],
                      "organizations:ListDelegatedAdministrators": [
                        "detective.amazonaws.com",
                      ],
                      "organizations:RegisterDelegatedAdministrator": [
                        "detective.amazonaws.com",
                      ],
                      "organizations:ServicePrincipal": [
                        "detective.amazonaws.com",
                      ],
                      "organizations:UpdateOrganizationConfiguration": [
                        "detective.amazonaws.com",
                      ],
                    },
                  },
                  "Effect": "Allow",
                  "Resource": "*",
                  "Sid": "DetectiveConfigureOrganizationAdminAccountTaskOrganizationActions",
                },
                {
                  "Action": [
                    "detective:UpdateOrganizationConfiguration",
                    "detective:ListGraphs",
                    "detective:ListMembers",
                  ],
                  "Effect": "Allow",
                  "Resource": "*",
                  "Sid": "DetectiveUpdateGraphTaskDetectiveActions",
                },
              ],
              "Version": "2012-10-17",
            },
            "PolicyName": "Inline",
          },
        ],
      },
      "Type": "AWS::IAM::Role",
    },
    "CustomGuardDutyCreateMembersCustomResourceProviderHandler0A16C673": {
      "DependsOn": [
        "CustomGuardDutyCreateMembersCustomResourceProviderRole2D82020E",
      ],
      "Properties": {
        "Code": {
          "S3Bucket": "cdk-hnb659fds-assets-222222222222-us-east-1",
          "S3Key": "REPLACED-GENERATED-NAME.zip",
        },
        "Handler": "__entrypoint__.handler",
        "MemorySize": 128,
        "Role": {
          "Fn::GetAtt": [
            "CustomGuardDutyCreateMembersCustomResourceProviderRole2D82020E",
            "Arn",
          ],
        },
        "Runtime": "nodejs18.x",
        "Timeout": 900,
      },
      "Type": "AWS::Lambda::Function",
    },
    "CustomGuardDutyCreateMembersCustomResourceProviderLogGroupB5134860": {
      "DeletionPolicy": "Delete",
      "Properties": {
        "KmsKeyId": {
          "Ref": "SsmParameterValueacceleratorkmscloudwatchkeyarnC96584B6F00A464EAD1953AFF4B05118Parameter",
        },
        "LogGroupName": {
          "Fn::Join": [
            "",
            [
              "/aws/lambda/",
              {
                "Ref": "CustomGuardDutyCreateMembersCustomResourceProviderHandler0A16C673",
              },
            ],
          ],
        },
        "RetentionInDays": 3653,
      },
      "Type": "AWS::Logs::LogGroup",
      "UpdateReplacePolicy": "Delete",
    },
    "CustomGuardDutyCreateMembersCustomResourceProviderRole2D82020E": {
      "Properties": {
        "AssumeRolePolicyDocument": {
          "Statement": [
            {
              "Action": "sts:AssumeRole",
              "Effect": "Allow",
              "Principal": {
                "Service": "lambda.amazonaws.com",
              },
            },
          ],
          "Version": "2012-10-17",
        },
        "ManagedPolicyArns": [
          {
            "Fn::Sub": "arn:\${AWS::Partition}:iam::aws:policy/service-role/AWSLambdaBasicExecutionRole",
          },
        ],
        "Policies": [
          {
            "PolicyDocument": {
              "Statement": [
                {
                  "Action": [
                    "organizations:ListAccounts",
                  ],
                  "Condition": {
                    "StringLikeIfExists": {
                      "organizations:ListAccounts": [
                        "guardduty.amazonaws.com",
                      ],
                    },
                  },
                  "Effect": "Allow",
                  "Resource": "*",
                  "Sid": "GuardDutyCreateMembersTaskOrganizationAction",
                },
                {
                  "Action": [
                    "guardDuty:ListDetectors",
                    "guardDuty:ListOrganizationAdminAccounts",
                    "guardDuty:UpdateOrganizationConfiguration",
                    "guardduty:CreateMembers",
                    "guardduty:DeleteMembers",
                    "guardduty:DisassociateMembers",
                    "guardduty:ListDetectors",
                    "guardduty:ListMembers",
                  ],
                  "Effect": "Allow",
                  "Resource": "*",
                  "Sid": "GuardDutyCreateMembersTaskGuardDutyActions",
                },
                {
                  "Action": [
                    "iam:CreateServiceLinkedRole",
                  ],
                  "Effect": "Allow",
                  "Resource": "*",
                  "Sid": "ServiceLinkedRoleSecurityHub",
                },
              ],
              "Version": "2012-10-17",
            },
            "PolicyName": "Inline",
          },
        ],
      },
      "Type": "AWS::IAM::Role",
    },
    "CustomGuardDutyUpdateDetectorCustomResourceProviderHandler78DF0FF9": {
      "DependsOn": [
        "CustomGuardDutyUpdateDetectorCustomResourceProviderRole3014073E",
      ],
      "Properties": {
        "Code": {
          "S3Bucket": "cdk-hnb659fds-assets-222222222222-us-east-1",
          "S3Key": "REPLACED-GENERATED-NAME.zip",
        },
        "Handler": "__entrypoint__.handler",
        "MemorySize": 512,
        "Role": {
          "Fn::GetAtt": [
            "CustomGuardDutyUpdateDetectorCustomResourceProviderRole3014073E",
            "Arn",
          ],
        },
        "Runtime": "nodejs18.x",
        "Timeout": 900,
      },
      "Type": "AWS::Lambda::Function",
    },
    "CustomGuardDutyUpdateDetectorCustomResourceProviderLogGroup0E4B1900": {
      "DeletionPolicy": "Delete",
      "Properties": {
        "KmsKeyId": {
          "Ref": "SsmParameterValueacceleratorkmscloudwatchkeyarnC96584B6F00A464EAD1953AFF4B05118Parameter",
        },
        "LogGroupName": {
          "Fn::Join": [
            "",
            [
              "/aws/lambda/",
              {
                "Ref": "CustomGuardDutyUpdateDetectorCustomResourceProviderHandler78DF0FF9",
              },
            ],
          ],
        },
        "RetentionInDays": 3653,
      },
      "Type": "AWS::Logs::LogGroup",
      "UpdateReplacePolicy": "Delete",
    },
    "CustomGuardDutyUpdateDetectorCustomResourceProviderRole3014073E": {
      "Properties": {
        "AssumeRolePolicyDocument": {
          "Statement": [
            {
              "Action": "sts:AssumeRole",
              "Effect": "Allow",
              "Principal": {
                "Service": "lambda.amazonaws.com",
              },
            },
          ],
          "Version": "2012-10-17",
        },
        "ManagedPolicyArns": [
          {
            "Fn::Sub": "arn:\${AWS::Partition}:iam::aws:policy/service-role/AWSLambdaBasicExecutionRole",
          },
        ],
        "Policies": [
          {
            "PolicyDocument": {
              "Statement": [
                {
                  "Action": [
                    "guardduty:ListDetectors",
                    "guardduty:ListMembers",
                    "guardduty:UpdateDetector",
                    "guardduty:UpdateMemberDetectors",
                  ],
                  "Effect": "Allow",
                  "Resource": "*",
                  "Sid": "GuardDutyUpdateDetectorTaskGuardDutyActions",
                },
              ],
              "Version": "2012-10-17",
            },
            "PolicyName": "Inline",
          },
        ],
      },
      "Type": "AWS::IAM::Role",
    },
    "CustomMacieCreateMemberCustomResourceProviderHandler913F75DB": {
      "DependsOn": [
        "CustomMacieCreateMemberCustomResourceProviderRole3E8977EE",
      ],
      "Properties": {
        "Code": {
          "S3Bucket": "cdk-hnb659fds-assets-222222222222-us-east-1",
          "S3Key": "REPLACED-GENERATED-NAME.zip",
        },
        "Handler": "__entrypoint__.handler",
        "MemorySize": 128,
        "Role": {
          "Fn::GetAtt": [
            "CustomMacieCreateMemberCustomResourceProviderRole3E8977EE",
            "Arn",
          ],
        },
        "Runtime": "nodejs18.x",
        "Timeout": 900,
      },
      "Type": "AWS::Lambda::Function",
    },
    "CustomMacieCreateMemberCustomResourceProviderLogGroupB2DBC335": {
      "DeletionPolicy": "Delete",
      "Properties": {
        "KmsKeyId": {
          "Ref": "SsmParameterValueacceleratorkmscloudwatchkeyarnC96584B6F00A464EAD1953AFF4B05118Parameter",
        },
        "LogGroupName": {
          "Fn::Join": [
            "",
            [
              "/aws/lambda/",
              {
                "Ref": "CustomMacieCreateMemberCustomResourceProviderHandler913F75DB",
              },
            ],
          ],
        },
        "RetentionInDays": 3653,
      },
      "Type": "AWS::Logs::LogGroup",
      "UpdateReplacePolicy": "Delete",
    },
    "CustomMacieCreateMemberCustomResourceProviderRole3E8977EE": {
      "Properties": {
        "AssumeRolePolicyDocument": {
          "Statement": [
            {
              "Action": "sts:AssumeRole",
              "Effect": "Allow",
              "Principal": {
                "Service": "lambda.amazonaws.com",
              },
            },
          ],
          "Version": "2012-10-17",
        },
        "ManagedPolicyArns": [
          {
            "Fn::Sub": "arn:\${AWS::Partition}:iam::aws:policy/service-role/AWSLambdaBasicExecutionRole",
          },
        ],
        "Policies": [
          {
            "PolicyDocument": {
              "Statement": [
                {
                  "Action": [
                    "organizations:ListAccounts",
                  ],
                  "Condition": {
                    "StringLikeIfExists": {
                      "organizations:ListAccounts": [
                        "macie.amazonaws.com",
                      ],
                    },
                  },
                  "Effect": "Allow",
                  "Resource": "*",
                  "Sid": "MacieCreateMemberTaskOrganizationAction",
                },
                {
                  "Action": [
                    "macie2:CreateMember",
                    "macie2:DeleteMember",
                    "macie2:DescribeOrganizationConfiguration",
                    "macie2:DisassociateMember",
                    "macie2:EnableMacie",
                    "macie2:GetMacieSession",
                    "macie2:ListMembers",
                    "macie2:UpdateOrganizationConfiguration",
                  ],
                  "Effect": "Allow",
                  "Resource": "*",
                  "Sid": "MacieCreateMemberTaskMacieActions",
                },
              ],
              "Version": "2012-10-17",
            },
            "PolicyName": "Inline",
          },
        ],
      },
      "Type": "AWS::IAM::Role",
    },
    "CustomS3PutBucketReplicationCustomResourceProviderHandler1D75398C": {
      "DependsOn": [
        "CustomS3PutBucketReplicationCustomResourceProviderRole1C378488",
      ],
      "Properties": {
        "Code": {
          "S3Bucket": "cdk-hnb659fds-assets-222222222222-us-east-1",
          "S3Key": "REPLACED-GENERATED-NAME.zip",
        },
        "Handler": "__entrypoint__.handler",
        "MemorySize": 128,
        "Role": {
          "Fn::GetAtt": [
            "CustomS3PutBucketReplicationCustomResourceProviderRole1C378488",
            "Arn",
          ],
        },
        "Runtime": "nodejs18.x",
        "Timeout": 900,
      },
      "Type": "AWS::Lambda::Function",
    },
    "CustomS3PutBucketReplicationCustomResourceProviderLogGroup6A67905E": {
      "DeletionPolicy": "Delete",
      "Properties": {
        "KmsKeyId": {
          "Ref": "SsmParameterValueacceleratorkmscloudwatchkeyarnC96584B6F00A464EAD1953AFF4B05118Parameter",
        },
        "LogGroupName": {
          "Fn::Join": [
            "",
            [
              "/aws/lambda/",
              {
                "Ref": "CustomS3PutBucketReplicationCustomResourceProviderHandler1D75398C",
              },
            ],
          ],
        },
        "RetentionInDays": 3653,
      },
      "Type": "AWS::Logs::LogGroup",
      "UpdateReplacePolicy": "Delete",
    },
    "CustomS3PutBucketReplicationCustomResourceProviderRole1C378488": {
      "Properties": {
        "AssumeRolePolicyDocument": {
          "Statement": [
            {
              "Action": "sts:AssumeRole",
              "Effect": "Allow",
              "Principal": {
                "Service": "lambda.amazonaws.com",
              },
            },
          ],
          "Version": "2012-10-17",
        },
        "ManagedPolicyArns": [
          {
            "Fn::Sub": "arn:\${AWS::Partition}:iam::aws:policy/service-role/AWSLambdaBasicExecutionRole",
          },
        ],
        "Policies": [
          {
            "PolicyDocument": {
              "Statement": [
                {
                  "Action": [
                    "iam:PassRole",
                    "s3:PutLifecycleConfiguration",
                    "s3:PutReplicationConfiguration",
                    "s3:PutBucketVersioning",
                  ],
                  "Effect": "Allow",
                  "Resource": "*",
                  "Sid": "S3PutReplicationConfigurationTaskActions",
                },
              ],
              "Version": "2012-10-17",
            },
            "PolicyName": "Inline",
          },
        ],
      },
      "Type": "AWS::IAM::Role",
    },
    "CustomSSMShareDocumentCustomResourceProviderHandler02D98C87": {
      "DependsOn": [
        "CustomSSMShareDocumentCustomResourceProviderRole53A2A3EC",
      ],
      "Properties": {
        "Code": {
          "S3Bucket": "cdk-hnb659fds-assets-222222222222-us-east-1",
          "S3Key": "REPLACED-GENERATED-NAME.zip",
        },
        "Handler": "__entrypoint__.handler",
        "MemorySize": 128,
        "Role": {
          "Fn::GetAtt": [
            "CustomSSMShareDocumentCustomResourceProviderRole53A2A3EC",
            "Arn",
          ],
        },
        "Runtime": "nodejs18.x",
        "Timeout": 900,
      },
      "Type": "AWS::Lambda::Function",
    },
    "CustomSSMShareDocumentCustomResourceProviderLogGroup11AEA42B": {
      "DeletionPolicy": "Delete",
      "Properties": {
        "KmsKeyId": {
          "Ref": "SsmParameterValueacceleratorkmscloudwatchkeyarnC96584B6F00A464EAD1953AFF4B05118Parameter",
        },
        "LogGroupName": {
          "Fn::Join": [
            "",
            [
              "/aws/lambda/",
              {
                "Ref": "CustomSSMShareDocumentCustomResourceProviderHandler02D98C87",
              },
            ],
          ],
        },
        "RetentionInDays": 3653,
      },
      "Type": "AWS::Logs::LogGroup",
      "UpdateReplacePolicy": "Delete",
    },
    "CustomSSMShareDocumentCustomResourceProviderRole53A2A3EC": {
      "Properties": {
        "AssumeRolePolicyDocument": {
          "Statement": [
            {
              "Action": "sts:AssumeRole",
              "Effect": "Allow",
              "Principal": {
                "Service": "lambda.amazonaws.com",
              },
            },
          ],
          "Version": "2012-10-17",
        },
        "ManagedPolicyArns": [
          {
            "Fn::Sub": "arn:\${AWS::Partition}:iam::aws:policy/service-role/AWSLambdaBasicExecutionRole",
          },
        ],
        "Policies": [
          {
            "PolicyDocument": {
              "Statement": [
                {
                  "Action": [
                    "ssm:DescribeDocumentPermission",
                    "ssm:ModifyDocumentPermission",
                  ],
                  "Effect": "Allow",
                  "Resource": {
                    "Fn::Join": [
                      "",
                      [
                        "arn:",
                        {
                          "Ref": "AWS::Partition",
                        },
                        ":ssm:us-east-1:222222222222:document/*",
                      ],
                    ],
                  },
                  "Sid": "ShareDocumentActions",
                },
              ],
              "Version": "2012-10-17",
            },
            "PolicyName": "Inline",
          },
        ],
      },
      "Type": "AWS::IAM::Role",
    },
    "CustomSecurityHubCreateMembersCustomResourceProviderHandler31D82BF3": {
      "DependsOn": [
        "CustomSecurityHubCreateMembersCustomResourceProviderRoleFD355CB6",
      ],
      "Properties": {
        "Code": {
          "S3Bucket": "cdk-hnb659fds-assets-222222222222-us-east-1",
          "S3Key": "REPLACED-GENERATED-NAME.zip",
        },
        "Handler": "__entrypoint__.handler",
        "MemorySize": 128,
        "Role": {
          "Fn::GetAtt": [
            "CustomSecurityHubCreateMembersCustomResourceProviderRoleFD355CB6",
            "Arn",
          ],
        },
        "Runtime": "nodejs18.x",
        "Timeout": 900,
      },
      "Type": "AWS::Lambda::Function",
    },
    "CustomSecurityHubCreateMembersCustomResourceProviderLogGroup51212673": {
      "DeletionPolicy": "Delete",
      "Properties": {
        "KmsKeyId": {
          "Ref": "SsmParameterValueacceleratorkmscloudwatchkeyarnC96584B6F00A464EAD1953AFF4B05118Parameter",
        },
        "LogGroupName": {
          "Fn::Join": [
            "",
            [
              "/aws/lambda/",
              {
                "Ref": "CustomSecurityHubCreateMembersCustomResourceProviderHandler31D82BF3",
              },
            ],
          ],
        },
        "RetentionInDays": 3653,
      },
      "Type": "AWS::Logs::LogGroup",
      "UpdateReplacePolicy": "Delete",
    },
    "CustomSecurityHubCreateMembersCustomResourceProviderRoleFD355CB6": {
      "Properties": {
        "AssumeRolePolicyDocument": {
          "Statement": [
            {
              "Action": "sts:AssumeRole",
              "Effect": "Allow",
              "Principal": {
                "Service": "lambda.amazonaws.com",
              },
            },
          ],
          "Version": "2012-10-17",
        },
        "ManagedPolicyArns": [
          {
            "Fn::Sub": "arn:\${AWS::Partition}:iam::aws:policy/service-role/AWSLambdaBasicExecutionRole",
          },
        ],
        "Policies": [
          {
            "PolicyDocument": {
              "Statement": [
                {
                  "Action": [
                    "organizations:ListAccounts",
                  ],
                  "Condition": {
                    "StringLikeIfExists": {
                      "organizations:ListAccounts": [
                        "securityhub.amazonaws.com",
                      ],
                    },
                  },
                  "Effect": "Allow",
                  "Resource": "*",
                  "Sid": "SecurityHubCreateMembersTaskOrganizationAction",
                },
                {
                  "Action": [
                    "securityhub:CreateMembers",
                    "securityhub:DeleteMembers",
                    "securityhub:DisassociateMembers",
                    "securityhub:EnableSecurityHub",
                    "securityhub:ListMembers",
                    "securityhub:UpdateOrganizationConfiguration",
                  ],
                  "Effect": "Allow",
                  "Resource": "*",
                  "Sid": "SecurityHubCreateMembersTaskSecurityHubActions",
                },
              ],
              "Version": "2012-10-17",
            },
            "PolicyName": "Inline",
          },
        ],
      },
      "Type": "AWS::IAM::Role",
    },
    "CustomSecurityHubRegionAggregationCustomResourceProviderHandler4B24978A": {
      "DependsOn": [
        "CustomSecurityHubRegionAggregationCustomResourceProviderRole15741044",
      ],
      "Properties": {
        "Code": {
          "S3Bucket": "cdk-hnb659fds-assets-222222222222-us-east-1",
          "S3Key": "REPLACED-GENERATED-NAME.zip",
        },
        "Handler": "__entrypoint__.handler",
        "MemorySize": 128,
        "Role": {
          "Fn::GetAtt": [
            "CustomSecurityHubRegionAggregationCustomResourceProviderRole15741044",
            "Arn",
          ],
        },
        "Runtime": "nodejs18.x",
        "Timeout": 180,
      },
      "Type": "AWS::Lambda::Function",
    },
    "CustomSecurityHubRegionAggregationCustomResourceProviderLogGroup241F2158": {
      "DeletionPolicy": "Delete",
      "Properties": {
        "KmsKeyId": {
          "Ref": "SsmParameterValueacceleratorkmscloudwatchkeyarnC96584B6F00A464EAD1953AFF4B05118Parameter",
        },
        "LogGroupName": {
          "Fn::Join": [
            "",
            [
              "/aws/lambda/",
              {
                "Ref": "CustomSecurityHubRegionAggregationCustomResourceProviderHandler4B24978A",
              },
            ],
          ],
        },
        "RetentionInDays": 3653,
      },
      "Type": "AWS::Logs::LogGroup",
      "UpdateReplacePolicy": "Delete",
    },
    "CustomSecurityHubRegionAggregationCustomResourceProviderRole15741044": {
      "Properties": {
        "AssumeRolePolicyDocument": {
          "Statement": [
            {
              "Action": "sts:AssumeRole",
              "Effect": "Allow",
              "Principal": {
                "Service": "lambda.amazonaws.com",
              },
            },
          ],
          "Version": "2012-10-17",
        },
        "ManagedPolicyArns": [
          {
            "Fn::Sub": "arn:\${AWS::Partition}:iam::aws:policy/service-role/AWSLambdaBasicExecutionRole",
          },
        ],
        "Policies": [
          {
            "PolicyDocument": {
              "Statement": [
                {
                  "Action": [
                    "securityhub:CreateFindingAggregator",
                    "securityhub:UpdateFindingAggregator",
                    "securityhub:DeleteFindingAggregator",
                    "securityhub:ListFindingAggregators",
                    "securityhub:GetFindingAggregator",
                    "securityhub:DescribeHub",
                  ],
                  "Effect": "Allow",
                  "Resource": "*",
                  "Sid": "SecurityHubModifyRegionAggregation",
                },
              ],
              "Version": "2012-10-17",
            },
            "PolicyName": "Inline",
          },
        ],
      },
      "Type": "AWS::IAM::Role",
    },
    "CustomSsmGetParameterValueCustomResourceProviderHandlerAAD0E7EE": {
      "DependsOn": [
        "CustomSsmGetParameterValueCustomResourceProviderRoleB3AFDDB2",
      ],
      "Properties": {
        "Code": {
          "S3Bucket": "cdk-hnb659fds-assets-222222222222-us-east-1",
          "S3Key": "REPLACED-GENERATED-NAME.zip",
        },
        "Handler": "__entrypoint__.handler",
        "MemorySize": 128,
        "Role": {
          "Fn::GetAtt": [
            "CustomSsmGetParameterValueCustomResourceProviderRoleB3AFDDB2",
            "Arn",
          ],
        },
        "Runtime": "nodejs18.x",
        "Timeout": 900,
      },
      "Type": "AWS::Lambda::Function",
    },
    "CustomSsmGetParameterValueCustomResourceProviderLogGroup780D220D": {
      "DeletionPolicy": "Delete",
      "Properties": {
        "KmsKeyId": {
          "Ref": "SsmParameterValueacceleratorkmscloudwatchkeyarnC96584B6F00A464EAD1953AFF4B05118Parameter",
        },
        "LogGroupName": {
          "Fn::Join": [
            "",
            [
              "/aws/lambda/",
              {
                "Ref": "CustomSsmGetParameterValueCustomResourceProviderHandlerAAD0E7EE",
              },
            ],
          ],
        },
        "RetentionInDays": 3653,
      },
      "Type": "AWS::Logs::LogGroup",
      "UpdateReplacePolicy": "Delete",
    },
    "CustomSsmGetParameterValueCustomResourceProviderRoleB3AFDDB2": {
      "Properties": {
        "AssumeRolePolicyDocument": {
          "Statement": [
            {
              "Action": "sts:AssumeRole",
              "Effect": "Allow",
              "Principal": {
                "Service": "lambda.amazonaws.com",
              },
            },
          ],
          "Version": "2012-10-17",
        },
        "ManagedPolicyArns": [
          {
            "Fn::Sub": "arn:\${AWS::Partition}:iam::aws:policy/service-role/AWSLambdaBasicExecutionRole",
          },
        ],
        "Policies": [
          {
            "PolicyDocument": {
              "Statement": [
                {
                  "Action": [
                    "ssm:GetParameters",
                    "ssm:GetParameter",
                    "ssm:DescribeParameters",
                  ],
                  "Effect": "Allow",
                  "Resource": [
                    "*",
                  ],
                  "Sid": "SsmGetParameterActions",
                },
                {
                  "Action": [
                    "sts:AssumeRole",
                  ],
                  "Effect": "Allow",
                  "Resource": [
                    {
                      "Fn::Join": [
                        "",
                        [
                          "arn:",
                          {
                            "Ref": "AWS::Partition",
                          },
                          ":iam::*:role/AWSAccelerator*",
                        ],
                      ],
                    },
                  ],
                  "Sid": "StsAssumeRoleActions",
                },
              ],
              "Version": "2012-10-17",
            },
            "PolicyName": "Inline",
          },
        ],
      },
      "Type": "AWS::IAM::Role",
    },
    "DetectiveGraphConfig248C4B9F": {
      "DeletionPolicy": "Delete",
      "DependsOn": [
        "CustomDetectiveUpdateGraphCustomResourceProviderLogGroupDF150426",
        "DetectiveMembers42A16137",
      ],
      "Properties": {
        "ServiceToken": {
          "Fn::GetAtt": [
            "CustomDetectiveUpdateGraphCustomResourceProviderHandlerD4473EC1",
            "Arn",
          ],
        },
        "region": "us-east-1",
      },
      "Type": "Custom::DetectiveUpdateGraph",
      "UpdateReplacePolicy": "Delete",
    },
    "DetectiveMembers42A16137": {
      "DeletionPolicy": "Delete",
      "DependsOn": [
        "CustomDetectiveCreateMembersCustomResourceProviderLogGroup8A5563BD",
      ],
      "Properties": {
        "ServiceToken": {
          "Fn::GetAtt": [
            "CustomDetectiveCreateMembersCustomResourceProviderHandler0A0D060D",
            "Arn",
          ],
        },
        "partition": {
          "Ref": "AWS::Partition",
        },
        "region": "us-east-1",
      },
      "Type": "Custom::DetectiveCreateMembers",
      "UpdateReplacePolicy": "Delete",
    },
    "GuardDutyDetectorConfigDD64B103": {
      "DeletionPolicy": "Delete",
      "DependsOn": [
        "CustomGuardDutyUpdateDetectorCustomResourceProviderLogGroup0E4B1900",
        "GuardDutyMembersD34CA003",
      ],
      "Properties": {
        "ServiceToken": {
          "Fn::GetAtt": [
            "CustomGuardDutyUpdateDetectorCustomResourceProviderHandler78DF0FF9",
            "Arn",
          ],
        },
        "enableEksProtection": true,
        "enableS3Protection": true,
        "exportFrequency": "FIFTEEN_MINUTES",
      },
      "Type": "Custom::GuardDutyUpdateDetector",
      "UpdateReplacePolicy": "Delete",
    },
    "GuardDutyMembersD34CA003": {
      "DeletionPolicy": "Delete",
      "DependsOn": [
        "CustomGuardDutyCreateMembersCustomResourceProviderLogGroupB5134860",
      ],
      "Properties": {
        "ServiceToken": {
          "Fn::GetAtt": [
            "CustomGuardDutyCreateMembersCustomResourceProviderHandler0A16C673",
            "Arn",
          ],
        },
        "autoEnableOrgMembers": false,
        "enableEksProtection": true,
        "enableS3Protection": true,
        "guardDutyMemberAccountIds": [
          "111111111111",
          "555555555555",
        ],
        "partition": {
          "Ref": "AWS::Partition",
        },
        "region": "us-east-1",
      },
      "Type": "Custom::GuardDutyCreateMembers",
      "UpdateReplacePolicy": "Delete",
    },
    "HighSnsTopicF69104E5": {
      "Properties": {
        "DisplayName": "AWS Accelerator - High Notifications",
        "KmsMasterKeyId": {
          "Fn::GetAtt": [
            "AcceleratorSnsKeyDADF94B1",
            "Arn",
          ],
        },
        "TopicName": "aws-accelerator-HighNotifications",
      },
      "Type": "AWS::SNS::Topic",
    },
    "HighSnsTopicPolicy59BE4137": {
      "Properties": {
        "PolicyDocument": {
          "Statement": [
            {
              "Action": "sns:Publish",
              "Effect": "Allow",
              "Principal": {
                "Service": "cloudwatch.amazonaws.com",
              },
              "Resource": {
                "Ref": "HighSnsTopicF69104E5",
              },
              "Sid": "0",
            },
            {
              "Action": "sns:Publish",
              "Effect": "Allow",
              "Principal": {
                "Service": "lambda.amazonaws.com",
              },
              "Resource": {
                "Ref": "HighSnsTopicF69104E5",
              },
              "Sid": "1",
            },
            {
              "Action": "sns:Publish",
              "Condition": {
                "StringEquals": {
                  "aws:PrincipalOrgID": "o-asdf123456",
                },
              },
              "Effect": "Allow",
              "Principal": {
                "AWS": "*",
              },
              "Resource": {
                "Ref": "HighSnsTopicF69104E5",
              },
              "Sid": "2",
            },
            {
              "Action": [
                "sns:ListSubscriptionsByTopic",
                "sns:ListTagsForResource",
                "sns:GetTopicAttributes",
              ],
              "Condition": {
                "StringEquals": {
                  "aws:PrincipalOrgID": "o-asdf123456",
                },
              },
              "Effect": "Allow",
              "Principal": {
                "AWS": "*",
              },
              "Resource": {
                "Ref": "HighSnsTopicF69104E5",
              },
              "Sid": "Allow Organization list topic",
            },
          ],
          "Version": "2012-10-17",
        },
        "Topics": [
          {
            "Ref": "HighSnsTopicF69104E5",
          },
        ],
      },
      "Type": "AWS::SNS::TopicPolicy",
    },
    "HighSnsTopicnotifyhighexamplecomD3D4C272": {
      "Properties": {
        "Endpoint": "notify-high@example.com",
        "Protocol": "email",
        "TopicArn": {
          "Ref": "HighSnsTopicF69104E5",
        },
      },
      "Type": "AWS::SNS::Subscription",
    },
    "LowSnsTopic53AD0F18": {
      "Properties": {
        "DisplayName": "AWS Accelerator - Low Notifications",
        "KmsMasterKeyId": {
          "Fn::GetAtt": [
            "AcceleratorSnsKeyDADF94B1",
            "Arn",
          ],
        },
        "TopicName": "aws-accelerator-LowNotifications",
      },
      "Type": "AWS::SNS::Topic",
    },
    "LowSnsTopicPolicy0C1FEB12": {
      "Properties": {
        "PolicyDocument": {
          "Statement": [
            {
              "Action": "sns:Publish",
              "Effect": "Allow",
              "Principal": {
                "Service": "cloudwatch.amazonaws.com",
              },
              "Resource": {
                "Ref": "LowSnsTopic53AD0F18",
              },
              "Sid": "0",
            },
            {
              "Action": "sns:Publish",
              "Effect": "Allow",
              "Principal": {
                "Service": "lambda.amazonaws.com",
              },
              "Resource": {
                "Ref": "LowSnsTopic53AD0F18",
              },
              "Sid": "1",
            },
            {
              "Action": "sns:Publish",
              "Condition": {
                "StringEquals": {
                  "aws:PrincipalOrgID": "o-asdf123456",
                },
              },
              "Effect": "Allow",
              "Principal": {
                "AWS": "*",
              },
              "Resource": {
                "Ref": "LowSnsTopic53AD0F18",
              },
              "Sid": "2",
            },
            {
              "Action": [
                "sns:ListSubscriptionsByTopic",
                "sns:ListTagsForResource",
                "sns:GetTopicAttributes",
              ],
              "Condition": {
                "StringEquals": {
                  "aws:PrincipalOrgID": "o-asdf123456",
                },
              },
              "Effect": "Allow",
              "Principal": {
                "AWS": "*",
              },
              "Resource": {
                "Ref": "LowSnsTopic53AD0F18",
              },
              "Sid": "Allow Organization list topic",
            },
          ],
          "Version": "2012-10-17",
        },
        "Topics": [
          {
            "Ref": "LowSnsTopic53AD0F18",
          },
        ],
      },
      "Type": "AWS::SNS::TopicPolicy",
    },
    "LowSnsTopicnotifylowexamplecom00FF09F7": {
      "Properties": {
        "Endpoint": "notify-low@example.com",
        "Protocol": "email",
        "TopicArn": {
          "Ref": "LowSnsTopic53AD0F18",
        },
      },
      "Type": "AWS::SNS::Subscription",
    },
    "MacieMembers1B6840B4": {
      "DeletionPolicy": "Delete",
      "DependsOn": [
        "CustomMacieCreateMemberCustomResourceProviderLogGroupB2DBC335",
      ],
      "Properties": {
        "ServiceToken": {
          "Fn::GetAtt": [
            "CustomMacieCreateMemberCustomResourceProviderHandler913F75DB",
            "Arn",
          ],
        },
        "adminAccountId": "222222222222",
        "partition": {
          "Ref": "AWS::Partition",
        },
        "region": "us-east-1",
      },
      "Type": "Custom::MacieCreateMember",
      "UpdateReplacePolicy": "Delete",
    },
    "MediumSnsTopic267CAB5B": {
      "Properties": {
        "DisplayName": "AWS Accelerator - Medium Notifications",
        "KmsMasterKeyId": {
          "Fn::GetAtt": [
            "AcceleratorSnsKeyDADF94B1",
            "Arn",
          ],
        },
        "TopicName": "aws-accelerator-MediumNotifications",
      },
      "Type": "AWS::SNS::Topic",
    },
    "MediumSnsTopicPolicy0B54F62B": {
      "Properties": {
        "PolicyDocument": {
          "Statement": [
            {
              "Action": "sns:Publish",
              "Effect": "Allow",
              "Principal": {
                "Service": "cloudwatch.amazonaws.com",
              },
              "Resource": {
                "Ref": "MediumSnsTopic267CAB5B",
              },
              "Sid": "0",
            },
            {
              "Action": "sns:Publish",
              "Effect": "Allow",
              "Principal": {
                "Service": "lambda.amazonaws.com",
              },
              "Resource": {
                "Ref": "MediumSnsTopic267CAB5B",
              },
              "Sid": "1",
            },
            {
              "Action": "sns:Publish",
              "Condition": {
                "StringEquals": {
                  "aws:PrincipalOrgID": "o-asdf123456",
                },
              },
              "Effect": "Allow",
              "Principal": {
                "AWS": "*",
              },
              "Resource": {
                "Ref": "MediumSnsTopic267CAB5B",
              },
              "Sid": "2",
            },
            {
              "Action": [
                "sns:ListSubscriptionsByTopic",
                "sns:ListTagsForResource",
                "sns:GetTopicAttributes",
              ],
              "Condition": {
                "StringEquals": {
                  "aws:PrincipalOrgID": "o-asdf123456",
                },
              },
              "Effect": "Allow",
              "Principal": {
                "AWS": "*",
              },
              "Resource": {
                "Ref": "MediumSnsTopic267CAB5B",
              },
              "Sid": "Allow Organization list topic",
            },
          ],
          "Version": "2012-10-17",
        },
        "Topics": [
          {
            "Ref": "MediumSnsTopic267CAB5B",
          },
        ],
      },
      "Type": "AWS::SNS::TopicPolicy",
    },
    "MediumSnsTopicnotifymediumexamplecom8D67BD3D": {
      "Properties": {
        "Endpoint": "notify-medium@example.com",
        "Protocol": "email",
        "TopicArn": {
          "Ref": "MediumSnsTopic267CAB5B",
        },
      },
      "Type": "AWS::SNS::Subscription",
    },
    "PutS3Encryption383DF0CE": {
      "Properties": {
        "Content": {
          "assumeRole": "{{ AutomationAssumeRole }}",
          "description": "Enables Encryption on S3 Bucket",
          "mainSteps": [
            {
              "action": "aws:executeAwsApi",
              "inputs": {
                "Api": "PutBucketEncryption",
                "Bucket": "{{BucketName}}",
                "ServerSideEncryptionConfiguration": {
                  "Rules": [
                    {
                      "ApplyServerSideEncryptionByDefault": {
                        "KMSMasterKeyID": "{{KMSMasterKey}}",
                        "SSEAlgorithm": "aws:kms",
                      },
                    },
                  ],
                },
                "Service": "s3",
              },
              "isEnd": true,
              "name": "PutBucketEncryption",
            },
          ],
          "parameters": {
            "AutomationAssumeRole": {
              "default": "",
              "description": "(Optional) The ARN of the role that allows Automation to perform the actions on your behalf.",
              "type": "String",
            },
            "BucketName": {
              "description": "(Required) The name of the S3 Bucket whose content will be encrypted.",
              "type": "String",
            },
            "KMSMasterKey": {
              "description": "(Optional) AWS Key Management Service (KMS) customer master key ARN to use for the default encryption.",
              "type": "String",
            },
          },
          "schemaVersion": "0.3",
        },
        "DocumentType": "Automation",
        "Name": "Put-S3-Encryption",
        "UpdateMethod": "NewVersion",
      },
      "Type": "AWS::SSM::Document",
    },
    "PutS3EncryptionShareDocumentF7F3A94E": {
      "DeletionPolicy": "Delete",
      "DependsOn": [
        "CustomSSMShareDocumentCustomResourceProviderLogGroup11AEA42B",
      ],
      "Properties": {
        "ServiceToken": {
          "Fn::GetAtt": [
            "CustomSSMShareDocumentCustomResourceProviderHandler02D98C87",
            "Arn",
          ],
        },
        "accountIds": [
          "111111111111",
          "333333333333",
          "222222222222",
          "444444444444",
          "555555555555",
          "666666666666",
        ],
        "name": {
          "Ref": "PutS3Encryption383DF0CE",
        },
      },
      "Type": "Custom::SSMShareDocument",
      "UpdateReplacePolicy": "Delete",
    },
    "ResourcePolicyEnforcementRemediationDocumentAwsAcceleratorAttachResourceBasedPolicy51D68FB6": {
      "Properties": {
        "Content": {
          "assumeRole": "{{ AutomationAssumeRole }}",
          "description": "Resource-based Policy",
          "mainSteps": [
            {
              "action": "aws:invokeLambdaFunction",
              "inputs": {
                "FunctionName": "{{ FunctionName }}",
                "InputPayload": {
                  "ConfigRuleName": "{{ ConfigRuleName }}",
                  "ResourceId": "{{ ResourceId }}",
                },
                "InvocationType": "RequestResponse",
              },
              "name": "invokeLambdaFunction",
            },
          ],
          "parameters": {
            "AutomationAssumeRole": {
              "type": "String",
            },
            "ConfigRuleName": {
              "type": "String",
            },
            "FunctionName": {
              "type": "String",
            },
            "ResourceId": {
              "type": "String",
            },
          },
          "schemaVersion": "0.3",
        },
        "DocumentType": "Automation",
        "Name": "AWSAccelerator-Attach-Resource-Based-Policy",
        "UpdateMethod": "NewVersion",
      },
      "Type": "AWS::SSM::Document",
    },
    "ResourcePolicyEnforcementRemediationDocumentAwsAcceleratorAttachResourceBasedPolicyShareDocument7708A01C": {
      "DeletionPolicy": "Delete",
      "DependsOn": [
        "CustomSSMShareDocumentCustomResourceProviderLogGroup11AEA42B",
      ],
      "Properties": {
        "ServiceToken": {
          "Fn::GetAtt": [
            "CustomSSMShareDocumentCustomResourceProviderHandler02D98C87",
            "Arn",
          ],
        },
        "accountIds": [
          "111111111111",
          "222222222222",
          "333333333333",
          "444444444444",
          "555555555555",
          "666666666666",
        ],
        "name": {
          "Ref": "ResourcePolicyEnforcementRemediationDocumentAwsAcceleratorAttachResourceBasedPolicy51D68FB6",
        },
      },
      "Type": "Custom::SSMShareDocument",
      "UpdateReplacePolicy": "Delete",
    },
    "SecurityHubMembers2A2B77C4": {
      "DeletionPolicy": "Delete",
      "DependsOn": [
        "CustomSecurityHubCreateMembersCustomResourceProviderLogGroup51212673",
      ],
      "Properties": {
        "ServiceToken": {
          "Fn::GetAtt": [
            "CustomSecurityHubCreateMembersCustomResourceProviderHandler31D82BF3",
            "Arn",
          ],
        },
        "autoEnableOrgMembers": true,
        "partition": {
          "Ref": "AWS::Partition",
        },
        "region": "us-east-1",
        "securityHubMemberAccountIds": [
          "111111111111",
          "333333333333",
          "222222222222",
          "444444444444",
          "555555555555",
          "666666666666",
        ],
      },
      "Type": "Custom::SecurityHubCreateMembers",
      "UpdateReplacePolicy": "Delete",
    },
    "SecurityHubRegionAggregation0CC69E1B": {
      "DeletionPolicy": "Delete",
      "DependsOn": [
        "CustomSecurityHubRegionAggregationCustomResourceProviderLogGroup241F2158",
      ],
      "Properties": {
        "ServiceToken": {
          "Fn::GetAtt": [
            "CustomSecurityHubRegionAggregationCustomResourceProviderHandler4B24978A",
            "Arn",
          ],
        },
        "partition": {
          "Ref": "AWS::Partition",
        },
        "region": "us-east-1",
      },
      "Type": "Custom::SecurityHubRegionAggregation",
      "UpdateReplacePolicy": "Delete",
    },
    "SsmElbEnableLoggingDB91F105": {
      "Properties": {
        "Content": {
          "assumeRole": "{{ AutomationAssumeRole }}",
          "description": "Enable logging on Elastic Load-Balancer",
          "mainSteps": [
            {
              "action": "aws:executeAwsApi",
              "inputs": {
                "Api": "get_caller_identity",
                "Service": "sts",
              },
              "name": "getAccount",
              "outputs": [
                {
                  "Name": "Id",
                  "Selector": "$.Account",
                  "Type": "String",
                },
              ],
            },
            {
              "action": "aws:executeAwsApi",
              "inputs": {
                "Api": "describe_load_balancers",
                "LoadBalancerArns": [
                  "{{ LoadBalancerArn }}",
                ],
                "Service": "elbv2",
              },
              "name": "getLoadBalancer",
              "outputs": [
                {
                  "Name": "Name",
                  "Selector": "$.LoadBalancers[0].LoadBalancerName",
                  "Type": "String",
                },
              ],
            },
            {
              "action": "aws:executeAwsApi",
              "inputs": {
                "Api": "modify_load_balancer_attributes",
                "Attributes": [
                  {
                    "Key": "access_logs.s3.enabled",
                    "Value": "true",
                  },
                  {
                    "Key": "access_logs.s3.bucket",
                    "Value": "{{ LogDestination }}",
                  },
                  {
                    "Key": "access_logs.s3.prefix",
                    "Value": "elb/elb-{{ getLoadBalancer.Name }}/{{ getAccount.Id }}",
                  },
                ],
                "LoadBalancerArn": "{{ LoadBalancerArn }}",
                "Service": "elbv2",
              },
              "name": "enableLogging",
            },
          ],
          "parameters": {
            "AutomationAssumeRole": {
              "type": "String",
            },
            "LoadBalancerArn": {
              "type": "String",
            },
            "LogDestination": {
              "type": "String",
            },
          },
          "schemaVersion": "0.3",
        },
        "DocumentType": "Automation",
        "Name": "SSM-ELB-Enable-Logging",
        "UpdateMethod": "NewVersion",
      },
      "Type": "AWS::SSM::Document",
    },
    "SsmElbEnableLoggingShareDocument16727B30": {
      "DeletionPolicy": "Delete",
      "DependsOn": [
        "CustomSSMShareDocumentCustomResourceProviderLogGroup11AEA42B",
      ],
      "Properties": {
        "ServiceToken": {
          "Fn::GetAtt": [
            "CustomSSMShareDocumentCustomResourceProviderHandler02D98C87",
            "Arn",
          ],
        },
        "accountIds": [
          "111111111111",
          "333333333333",
          "222222222222",
          "444444444444",
          "555555555555",
          "666666666666",
        ],
        "name": {
          "Ref": "SsmElbEnableLoggingDB91F105",
        },
      },
      "Type": "Custom::SSMShareDocument",
      "UpdateReplacePolicy": "Delete",
    },
    "SsmParamAcceleratorVersionFF83282D": {
      "Properties": {
        "Name": "/accelerator/AWSAccelerator-SecurityAuditStack-222222222222-us-east-1/version",
        "Type": "String",
<<<<<<< HEAD
        "Value": "1.9.2",
=======
        "Value": "1.10.0",
>>>>>>> 26e8805e
      },
      "Type": "AWS::SSM::Parameter",
    },
    "SsmParamOrganizationAuditManagerPublishingDestinationBucketArn488415E7": {
      "Properties": {
        "Name": "/accelerator/organization/security/auditManager/publishing-destination/bucket-arn",
        "Type": "String",
        "Value": {
          "Fn::GetAtt": [
            "AuditManagerPublishingDestinationBucket74974FCF",
            "Arn",
          ],
        },
      },
      "Type": "AWS::SSM::Parameter",
    },
    "SsmParamStackId521A78D3": {
      "Properties": {
        "Name": "/accelerator/AWSAccelerator-SecurityAuditStack-222222222222-us-east-1/stack-id",
        "Type": "String",
        "Value": {
          "Ref": "AWS::StackId",
        },
      },
      "Type": "AWS::SSM::Parameter",
    },
    "WafEnableLoggingB6AE5B82": {
      "Properties": {
        "Content": {
          "assumeRole": "{{ AutomationAssumeRole }}",
          "description": "Adds logging to non-compliant WebACLs",
          "mainSteps": [
            {
              "action": "aws:executeScript",
              "inputs": {
                "Handler": "handler",
                "InputPayload": {
                  "WebACLId": "{{ WebACLId }}",
                },
                "Runtime": "python3.7",
                "Script": "REPLACED-JSON-PATH.json",
              },
              "name": "performRemediation",
            },
          ],
          "parameters": {
            "AutomationAssumeRole": {
              "type": "String",
            },
            "WebACLId": {
              "type": "String",
            },
          },
          "schemaVersion": "0.3",
        },
        "DocumentType": "Automation",
        "Name": "WAF-Enable-Logging",
        "UpdateMethod": "NewVersion",
      },
      "Type": "AWS::SSM::Document",
    },
    "WafEnableLoggingShareDocument11FB34C8": {
      "DeletionPolicy": "Delete",
      "DependsOn": [
        "CustomSSMShareDocumentCustomResourceProviderLogGroup11AEA42B",
      ],
      "Properties": {
        "ServiceToken": {
          "Fn::GetAtt": [
            "CustomSSMShareDocumentCustomResourceProviderHandler02D98C87",
            "Arn",
          ],
        },
        "accountIds": [
          "111111111111",
          "333333333333",
          "222222222222",
          "444444444444",
          "555555555555",
          "666666666666",
        ],
        "name": {
          "Ref": "WafEnableLoggingB6AE5B82",
        },
      },
      "Type": "Custom::SSMShareDocument",
      "UpdateReplacePolicy": "Delete",
    },
  },
}
`;

exports[`delegatedAdminStack Construct(SecurityAuditStack):  Snapshot Test 1`] = `
{
  "Parameters": {
    "SsmParameterValueacceleratorkmscloudwatchkeyarnC96584B6F00A464EAD1953AFF4B05118Parameter": {
      "Default": "/accelerator/kms/cloudwatch/key-arn",
      "Type": "AWS::SSM::Parameter::Value<String>",
    },
    "SsmParameterValueacceleratorkmss3keyarnC96584B6F00A464EAD1953AFF4B05118Parameter": {
      "Default": "/accelerator/kms/s3/key-arn",
      "Type": "AWS::SSM::Parameter::Value<String>",
    },
  },
  "Resources": {
    "AcceleratorCentralLogBucketKeyLookup26F8C418": {
      "DeletionPolicy": "Delete",
      "DependsOn": [
        "CustomSsmGetParameterValueCustomResourceProviderLogGroup780D220D",
      ],
      "Properties": {
        "ServiceToken": {
          "Fn::GetAtt": [
            "CustomSsmGetParameterValueCustomResourceProviderHandlerAAD0E7EE",
            "Arn",
          ],
        },
        "assumeRoleArn": {
          "Fn::Join": [
            "",
            [
              "arn:",
              {
                "Ref": "AWS::Partition",
              },
              ":iam::333333333333:role/AWSAccelerator-us-west-2-CentralBucket-KeyArnParam-Role",
            ],
          ],
        },
        "invokingAccountID": "222222222222",
        "invokingRegion": "us-east-1",
        "parameterAccountID": "333333333333",
        "parameterName": "/accelerator/logging/central-bucket/kms/arn",
        "parameterRegion": "us-west-2",
        "uuid": "REPLACED-UUID",
      },
      "Type": "Custom::SsmGetParameterValue",
      "UpdateReplacePolicy": "Delete",
    },
    "AccessAnalyzer": {
      "Properties": {
        "Type": "ORGANIZATION",
      },
      "Type": "AWS::AccessAnalyzer::Analyzer",
    },
    "AttachIamInstanceProfileC858EC06": {
      "Properties": {
        "Content": {
          "assumeRole": "{{ AutomationAssumeRole }}",
          "description": "Associate AWS Iam Instance Profile to EC2 Instance",
          "mainSteps": [
            {
              "action": "aws:executeAwsApi",
              "inputs": {
                "Api": "associate_iam_instance_profile",
                "IamInstanceProfile": {
                  "Name": "{{ IamInstanceProfile }}",
                },
                "InstanceId": "{{ InstanceId }}",
                "Service": "ec2",
              },
              "name": "associateIamProfile",
            },
          ],
          "parameters": {
            "AutomationAssumeRole": {
              "type": "String",
            },
            "IamInstanceProfile": {
              "type": "String",
            },
            "InstanceId": {
              "type": "String",
            },
          },
          "schemaVersion": "0.3",
        },
        "DocumentType": "Automation",
        "Name": "Attach-IAM-Instance-Profile",
        "UpdateMethod": "NewVersion",
      },
      "Type": "AWS::SSM::Document",
    },
    "AttachIamInstanceProfileShareDocumentD1F87A43": {
      "DeletionPolicy": "Delete",
      "DependsOn": [
        "CustomSSMShareDocumentCustomResourceProviderLogGroup11AEA42B",
      ],
      "Properties": {
        "ServiceToken": {
          "Fn::GetAtt": [
            "CustomSSMShareDocumentCustomResourceProviderHandler02D98C87",
            "Arn",
          ],
        },
        "accountIds": [
          "111111111111",
          "333333333333",
          "222222222222",
          "444444444444",
          "555555555555",
          "666666666666",
        ],
        "name": {
          "Ref": "AttachIamInstanceProfileC858EC06",
        },
      },
      "Type": "Custom::SSMShareDocument",
      "UpdateReplacePolicy": "Delete",
    },
    "AttachIamRolePolicy19A43F7E": {
      "Properties": {
        "Content": {
          "assumeRole": "{{ AutomationAssumeRole }}",
          "description": "IAM Role Policy",
          "mainSteps": [
            {
              "action": "aws:executeScript",
              "inputs": {
                "Handler": "script_handler",
                "InputPayload": {
                  "AWSManagedPolicies": "{{ AWSManagedPolicies }}",
                  "CustomerManagedPolicies": "{{ CustomerManagedPolicies }}",
                  "ResourceId": "{{ ResourceId }}",
                },
                "Runtime": "python3.7",
                "Script": "import boto3
partition = boto3.client("sts").get_caller_identity()['Arn'].split(":")[1]
iam = boto3.client("iam")
config = boto3.client("config")
def script_handler(events, context):
  resource_id = events["ResourceId"]
  response = config.batch_get_resource_config(
    resourceKeys=[{
      'resourceType': 'AWS::IAM::Role',
      'resourceId': resource_id
    }]
  )
  role_name = response["baseConfigurationItems"][0]['resourceName']
  aws_policy_names = events["AWSManagedPolicies"]
  customer_policy_names = events["CustomerManagedPolicies"]
  for policy in aws_policy_names:
    iam.attach_role_policy(
      PolicyArn="arn:%s:iam::aws:policy/%s" %(partition, policy),
      RoleName=role_name
    )
  for policy in customer_policy_names:
    iam.attach_role_policy(
      PolicyArn=policy,
      RoleName=role_name
    )",
              },
              "name": "attachPolicy",
            },
          ],
          "parameters": {
            "AWSManagedPolicies": {
              "type": "StringList",
            },
            "AutomationAssumeRole": {
              "type": "String",
            },
            "CustomerManagedPolicies": {
              "default": [],
              "minItems": 0,
              "type": "StringList",
            },
            "ResourceId": {
              "type": "String",
            },
          },
          "schemaVersion": "0.3",
        },
        "DocumentType": "Automation",
        "Name": "Attach-IAM-Role-Policy",
        "UpdateMethod": "NewVersion",
      },
      "Type": "AWS::SSM::Document",
    },
    "AttachIamRolePolicyShareDocumentF5C9E6C7": {
      "DeletionPolicy": "Delete",
      "DependsOn": [
        "CustomSSMShareDocumentCustomResourceProviderLogGroup11AEA42B",
      ],
      "Properties": {
        "ServiceToken": {
          "Fn::GetAtt": [
            "CustomSSMShareDocumentCustomResourceProviderHandler02D98C87",
            "Arn",
          ],
        },
        "accountIds": [
          "111111111111",
          "333333333333",
          "222222222222",
          "444444444444",
          "555555555555",
          "666666666666",
        ],
        "name": {
          "Ref": "AttachIamRolePolicy19A43F7E",
        },
      },
      "Type": "Custom::SSMShareDocument",
      "UpdateReplacePolicy": "Delete",
    },
    "AuditManagerDefaultReportsDestinationAFD20D60": {
      "DeletionPolicy": "Delete",
      "DependsOn": [
        "CustomAuditManagerCreateDefaultReportsDestinationCustomResourceProviderLogGroupF5AC3566",
      ],
      "Properties": {
        "ServiceToken": {
          "Fn::GetAtt": [
            "CustomAuditManagerCreateDefaultReportsDestinationCustomResourceProviderHandler6BCBC433",
            "Arn",
          ],
        },
        "bucket": {
          "Fn::Join": [
            "",
            [
              "s3://'",
              {
                "Ref": "AuditManagerPublishingDestinationBucket74974FCF",
              },
              "/audit-manager/222222222222/",
            ],
          ],
        },
        "defaultReportsDestinationType": "S3",
        "kmsKeyArn": {
          "Ref": "SsmParameterValueacceleratorkmss3keyarnC96584B6F00A464EAD1953AFF4B05118Parameter",
        },
        "region": "us-east-1",
      },
      "Type": "Custom::AuditManagerCreateDefaultReportsDestination",
      "UpdateReplacePolicy": "Delete",
    },
    "AuditManagerPublishingDestinationBucket74974FCF": {
      "DeletionPolicy": "Retain",
      "Properties": {
        "BucketEncryption": {
          "ServerSideEncryptionConfiguration": [
            {
              "ServerSideEncryptionByDefault": {
                "KMSMasterKeyID": {
                  "Ref": "SsmParameterValueacceleratorkmss3keyarnC96584B6F00A464EAD1953AFF4B05118Parameter",
                },
                "SSEAlgorithm": "aws:kms",
              },
            },
          ],
        },
        "BucketName": {
          "Fn::Join": [
            "",
            [
              "aws-accelerator-auditmgr-",
              {
                "Ref": "AWS::AccountId",
              },
              "-",
              {
                "Ref": "AWS::Region",
              },
            ],
          ],
        },
        "LoggingConfiguration": {
          "DestinationBucketName": {
            "Fn::Join": [
              "",
              [
                "aws-accelerator-s3-access-logs-",
                {
                  "Ref": "AWS::AccountId",
                },
                "-",
                {
                  "Ref": "AWS::Region",
                },
              ],
            ],
          },
        },
        "OwnershipControls": {
          "Rules": [
            {
              "ObjectOwnership": "BucketOwnerPreferred",
            },
          ],
        },
        "PublicAccessBlockConfiguration": {
          "BlockPublicAcls": true,
          "BlockPublicPolicy": true,
          "IgnorePublicAcls": true,
          "RestrictPublicBuckets": true,
        },
        "Tags": [
          {
            "Key": "aws-cdk:auto-audit-manager-access-bucket",
            "Value": "true",
          },
          {
            "Key": "aws-cdk:auto-auditManager-access-bucket",
            "Value": "true",
          },
        ],
        "VersioningConfiguration": {
          "Status": "Enabled",
        },
      },
      "Type": "AWS::S3::Bucket",
      "UpdateReplacePolicy": "Retain",
    },
    "AuditManagerPublishingDestinationBucketAuditManagerPublishingDestinationBucketReplicationAwsAcceleratorCentralLogs333333333333UsWest2ReplicationRoleDefaultPolicy6D87750E": {
      "Metadata": {
        "cdk_nag": {
          "rules_to_suppress": [
            {
              "id": "AwsSolutions-IAM5",
              "reason": "Allows only specific policy.",
            },
          ],
        },
      },
      "Properties": {
        "PolicyDocument": {
          "Statement": [
            {
              "Action": [
                "s3:GetObjectLegalHold",
                "s3:GetObjectRetention",
                "s3:GetObjectVersion",
                "s3:GetObjectVersionAcl",
                "s3:GetObjectVersionForReplication",
                "s3:GetObjectVersionTagging",
                "s3:GetReplicationConfiguration",
                "s3:ListBucket",
                "s3:ReplicateDelete",
                "s3:ReplicateObject",
                "s3:ReplicateTags",
              ],
              "Effect": "Allow",
              "Resource": [
                {
                  "Fn::GetAtt": [
                    "AuditManagerPublishingDestinationBucket74974FCF",
                    "Arn",
                  ],
                },
                {
                  "Fn::Join": [
                    "",
                    [
                      {
                        "Fn::GetAtt": [
                          "AuditManagerPublishingDestinationBucket74974FCF",
                          "Arn",
                        ],
                      },
                      "/*",
                    ],
                  ],
                },
              ],
            },
            {
              "Action": [
                "s3:GetBucketVersioning",
                "s3:GetObjectVersionTagging",
                "s3:ObjectOwnerOverrideToBucketOwner",
                "s3:PutBucketVersioning",
                "s3:ReplicateDelete",
                "s3:ReplicateObject",
                "s3:ReplicateTags",
              ],
              "Effect": "Allow",
              "Resource": {
                "Fn::Join": [
                  "",
                  [
                    "arn:",
                    {
                      "Ref": "AWS::Partition",
                    },
                    ":s3:::aws-accelerator-central-logs-333333333333-us-west-2/*",
                  ],
                ],
              },
            },
            {
              "Action": "kms:Decrypt",
              "Effect": "Allow",
              "Resource": {
                "Ref": "SsmParameterValueacceleratorkmss3keyarnC96584B6F00A464EAD1953AFF4B05118Parameter",
              },
            },
            {
              "Action": "kms:Encrypt",
              "Effect": "Allow",
              "Resource": {
                "Ref": "AcceleratorCentralLogBucketKeyLookup26F8C418",
              },
            },
          ],
          "Version": "2012-10-17",
        },
        "PolicyName": "ditManagerPublishingDestinationBucketReplicationAwsAcceleratorCentralLogs333333333333UsWest2ReplicationRoleDefaultPolicy6D87750E",
        "Roles": [
          {
            "Ref": "AuditManagerPublishingDestinationBucketAuditManagerPublishingDestinationBucketReplicationAwsAcceleratorCentralLogs333333333333UsWest2ReplicationRoleE0509DD9",
          },
        ],
      },
      "Type": "AWS::IAM::Policy",
    },
    "AuditManagerPublishingDestinationBucketAuditManagerPublishingDestinationBucketReplicationAwsAcceleratorCentralLogs333333333333UsWest2ReplicationRoleE0509DD9": {
      "Properties": {
        "AssumeRolePolicyDocument": {
          "Statement": [
            {
              "Action": "sts:AssumeRole",
              "Effect": "Allow",
              "Principal": {
                "Service": "s3.amazonaws.com",
              },
            },
          ],
          "Version": "2012-10-17",
        },
        "Path": "/service-role/",
        "Tags": [
          {
            "Key": "aws-cdk:auto-audit-manager-access-bucket",
            "Value": "true",
          },
          {
            "Key": "aws-cdk:auto-auditManager-access-bucket",
            "Value": "true",
          },
        ],
      },
      "Type": "AWS::IAM::Role",
    },
    "AuditManagerPublishingDestinationBucketAuditManagerPublishingDestinationBucketReplicationECF1B287": {
      "DeletionPolicy": "Delete",
      "DependsOn": [
        "CustomS3PutBucketReplicationCustomResourceProviderLogGroup6A67905E",
      ],
      "Properties": {
        "ServiceToken": {
          "Fn::GetAtt": [
            "CustomS3PutBucketReplicationCustomResourceProviderHandler1D75398C",
            "Arn",
          ],
        },
        "destinationAccountId": "333333333333",
        "destinationBucketArn": {
          "Fn::Join": [
            "",
            [
              "arn:",
              {
                "Ref": "AWS::Partition",
              },
              ":s3:::aws-accelerator-central-logs-333333333333-us-west-2",
            ],
          ],
        },
        "destinationBucketKeyArn": {
          "Ref": "AcceleratorCentralLogBucketKeyLookup26F8C418",
        },
        "prefix": "",
        "replicationRoleArn": {
          "Fn::GetAtt": [
            "AuditManagerPublishingDestinationBucketAuditManagerPublishingDestinationBucketReplicationAwsAcceleratorCentralLogs333333333333UsWest2ReplicationRoleE0509DD9",
            "Arn",
          ],
        },
        "sourceBucketName": {
          "Ref": "AuditManagerPublishingDestinationBucket74974FCF",
        },
      },
      "Type": "Custom::S3PutBucketReplication",
      "UpdateReplacePolicy": "Delete",
    },
    "AuditManagerPublishingDestinationBucketPolicy3992854B": {
      "Properties": {
        "Bucket": {
          "Ref": "AuditManagerPublishingDestinationBucket74974FCF",
        },
        "PolicyDocument": {
          "Statement": [
            {
              "Action": "s3:*",
              "Condition": {
                "Bool": {
                  "aws:SecureTransport": "false",
                },
              },
              "Effect": "Deny",
              "Principal": {
                "AWS": "*",
              },
              "Resource": [
                {
                  "Fn::GetAtt": [
                    "AuditManagerPublishingDestinationBucket74974FCF",
                    "Arn",
                  ],
                },
                {
                  "Fn::Join": [
                    "",
                    [
                      {
                        "Fn::GetAtt": [
                          "AuditManagerPublishingDestinationBucket74974FCF",
                          "Arn",
                        ],
                      },
                      "/*",
                    ],
                  ],
                },
              ],
              "Sid": "deny-insecure-connections",
            },
            {
              "Action": [
                "s3:GetObject*",
                "s3:GetBucket*",
                "s3:List*",
                "s3:DeleteObject*",
                "s3:PutObject",
                "s3:PutObjectLegalHold",
                "s3:PutObjectRetention",
                "s3:PutObjectTagging",
                "s3:PutObjectVersionTagging",
                "s3:Abort*",
              ],
              "Effect": "Allow",
              "Principal": {
                "Service": "auditmanager.amazonaws.com",
              },
              "Resource": [
                {
                  "Fn::GetAtt": [
                    "AuditManagerPublishingDestinationBucket74974FCF",
                    "Arn",
                  ],
                },
                {
                  "Fn::Join": [
                    "",
                    [
                      {
                        "Fn::GetAtt": [
                          "AuditManagerPublishingDestinationBucket74974FCF",
                          "Arn",
                        ],
                      },
                      "/*",
                    ],
                  ],
                },
              ],
            },
            {
              "Action": [
                "s3:GetBucketLocation",
                "s3:PutObject",
              ],
              "Condition": {
                "StringEquals": {
                  "aws:PrincipalOrgID": "o-asdf123456",
                },
              },
              "Effect": "Allow",
              "Principal": {
                "AWS": "*",
              },
              "Resource": [
                {
                  "Fn::GetAtt": [
                    "AuditManagerPublishingDestinationBucket74974FCF",
                    "Arn",
                  ],
                },
                {
                  "Fn::Join": [
                    "",
                    [
                      {
                        "Fn::GetAtt": [
                          "AuditManagerPublishingDestinationBucket74974FCF",
                          "Arn",
                        ],
                      },
                      "/*",
                    ],
                  ],
                },
              ],
              "Sid": "Allow Organization principals to use of the bucket",
            },
          ],
          "Version": "2012-10-17",
        },
      },
      "Type": "AWS::S3::BucketPolicy",
    },
    "ControlTowerNotificationsForwarderFunctionAllowInvokeAWSAcceleratorSecurityAuditStack222222222222useast1ControlTowerSNSTopic2C923A0CF50B8C0E": {
      "Properties": {
        "Action": "lambda:InvokeFunction",
        "FunctionName": {
          "Fn::GetAtt": [
            "ControlTowerNotificationsForwarderFunctionFA79B131",
            "Arn",
          ],
        },
        "Principal": "sns.amazonaws.com",
        "SourceArn": {
          "Fn::Join": [
            "",
            [
              "arn:",
              {
                "Ref": "AWS::Partition",
              },
              ":sns:us-east-1:222222222222:aws-controltower-AggregateSecurityNotifications",
            ],
          ],
        },
      },
      "Type": "AWS::Lambda::Permission",
    },
    "ControlTowerNotificationsForwarderFunctionControlTowerSNSTopicF1309D6C": {
      "Properties": {
        "Endpoint": {
          "Fn::GetAtt": [
            "ControlTowerNotificationsForwarderFunctionFA79B131",
            "Arn",
          ],
        },
        "Protocol": "lambda",
        "Region": "us-east-1",
        "TopicArn": {
          "Fn::Join": [
            "",
            [
              "arn:",
              {
                "Ref": "AWS::Partition",
              },
              ":sns:us-east-1:222222222222:aws-controltower-AggregateSecurityNotifications",
            ],
          ],
        },
      },
      "Type": "AWS::SNS::Subscription",
    },
    "ControlTowerNotificationsForwarderFunctionFA79B131": {
      "DependsOn": [
        "ControlTowerNotificationsForwarderFunctionServiceRoleDefaultPolicyEBACE9AF",
        "ControlTowerNotificationsForwarderFunctionServiceRoleE83D121D",
      ],
      "Properties": {
        "Code": {
          "S3Bucket": "cdk-hnb659fds-assets-222222222222-us-east-1",
          "S3Key": "REPLACED-GENERATED-NAME.zip",
        },
        "Description": "Lambda function to forward ControlTower notifications to management account",
        "Environment": {
          "Variables": {
            "SNS_TOPIC_ARN": {
              "Fn::Join": [
                "",
                [
                  "arn:",
                  {
                    "Ref": "AWS::Partition",
                  },
                  ":sns:us-east-1:111111111111:aws-accelerator-ControlTowerNotification",
                ],
              ],
            },
          },
        },
        "Handler": "index.handler",
        "Role": {
          "Fn::GetAtt": [
            "ControlTowerNotificationsForwarderFunctionServiceRoleE83D121D",
            "Arn",
          ],
        },
        "Runtime": "nodejs18.x",
        "Timeout": 120,
      },
      "Type": "AWS::Lambda::Function",
    },
    "ControlTowerNotificationsForwarderFunctionServiceRoleDefaultPolicyEBACE9AF": {
      "Metadata": {
        "cdk_nag": {
          "rules_to_suppress": [
            {
              "id": "AwsSolutions-IAM5",
              "reason": "Require access to all keys in management account",
            },
          ],
        },
      },
      "Properties": {
        "PolicyDocument": {
          "Statement": [
            {
              "Action": "sns:Publish",
              "Effect": "Allow",
              "Resource": {
                "Fn::Join": [
                  "",
                  [
                    "arn:",
                    {
                      "Ref": "AWS::Partition",
                    },
                    ":sns:us-east-1:111111111111:aws-accelerator-ControlTowerNotification",
                  ],
                ],
              },
              "Sid": "sns",
            },
            {
              "Action": [
                "kms:DescribeKey",
                "kms:GenerateDataKey",
                "kms:Decrypt",
                "kms:Encrypt",
              ],
              "Effect": "Allow",
              "Resource": {
                "Fn::Join": [
                  "",
                  [
                    "arn:",
                    {
                      "Ref": "AWS::Partition",
                    },
                    ":kms:us-east-1:111111111111:key/*",
                  ],
                ],
              },
              "Sid": "kms",
            },
          ],
          "Version": "2012-10-17",
        },
        "PolicyName": "ControlTowerNotificationsForwarderFunctionServiceRoleDefaultPolicyEBACE9AF",
        "Roles": [
          {
            "Ref": "ControlTowerNotificationsForwarderFunctionServiceRoleE83D121D",
          },
        ],
      },
      "Type": "AWS::IAM::Policy",
    },
    "ControlTowerNotificationsForwarderFunctionServiceRoleE83D121D": {
      "Metadata": {
        "cdk_nag": {
          "rules_to_suppress": [
            {
              "id": "AwsSolutions-IAM4",
              "reason": "AWS Custom resource provider lambda role created by cdk.",
            },
          ],
        },
      },
      "Properties": {
        "AssumeRolePolicyDocument": {
          "Statement": [
            {
              "Action": "sts:AssumeRole",
              "Effect": "Allow",
              "Principal": {
                "Service": "lambda.amazonaws.com",
              },
            },
          ],
          "Version": "2012-10-17",
        },
        "ManagedPolicyArns": [
          {
            "Fn::Join": [
              "",
              [
                "arn:",
                {
                  "Ref": "AWS::Partition",
                },
                ":iam::aws:policy/service-role/AWSLambdaBasicExecutionRole",
              ],
            ],
          },
        ],
      },
      "Type": "AWS::IAM::Role",
    },
    "CustomAuditManagerCreateDefaultReportsDestinationCustomResourceProviderHandler6BCBC433": {
      "DependsOn": [
        "CustomAuditManagerCreateDefaultReportsDestinationCustomResourceProviderRoleAEE72AE5",
      ],
      "Properties": {
        "Code": {
          "S3Bucket": "cdk-hnb659fds-assets-222222222222-us-east-1",
          "S3Key": "REPLACED-GENERATED-NAME.zip",
        },
        "Handler": "__entrypoint__.handler",
        "MemorySize": 128,
        "Role": {
          "Fn::GetAtt": [
            "CustomAuditManagerCreateDefaultReportsDestinationCustomResourceProviderRoleAEE72AE5",
            "Arn",
          ],
        },
        "Runtime": "nodejs18.x",
        "Timeout": 900,
      },
      "Type": "AWS::Lambda::Function",
    },
    "CustomAuditManagerCreateDefaultReportsDestinationCustomResourceProviderLogGroupF5AC3566": {
      "DeletionPolicy": "Delete",
      "Properties": {
        "KmsKeyId": {
          "Ref": "SsmParameterValueacceleratorkmscloudwatchkeyarnC96584B6F00A464EAD1953AFF4B05118Parameter",
        },
        "LogGroupName": {
          "Fn::Join": [
            "",
            [
              "/aws/lambda/",
              {
                "Ref": "CustomAuditManagerCreateDefaultReportsDestinationCustomResourceProviderHandler6BCBC433",
              },
            ],
          ],
        },
        "RetentionInDays": 3653,
      },
      "Type": "AWS::Logs::LogGroup",
      "UpdateReplacePolicy": "Delete",
    },
    "CustomAuditManagerCreateDefaultReportsDestinationCustomResourceProviderRoleAEE72AE5": {
      "Properties": {
        "AssumeRolePolicyDocument": {
          "Statement": [
            {
              "Action": "sts:AssumeRole",
              "Effect": "Allow",
              "Principal": {
                "Service": "lambda.amazonaws.com",
              },
            },
          ],
          "Version": "2012-10-17",
        },
        "ManagedPolicyArns": [
          {
            "Fn::Sub": "arn:\${AWS::Partition}:iam::aws:policy/service-role/AWSLambdaBasicExecutionRole",
          },
        ],
        "Policies": [
          {
            "PolicyDocument": {
              "Statement": [
                {
                  "Action": [
                    "auditmanager:UpdateSettings",
                  ],
                  "Effect": "Allow",
                  "Resource": "*",
                  "Sid": "AuditManagerCreatePublishingDestinationCommandTaskAuditManagerActions",
                },
              ],
              "Version": "2012-10-17",
            },
            "PolicyName": "Inline",
          },
        ],
      },
      "Type": "AWS::IAM::Role",
    },
    "CustomDetectiveCreateMembersCustomResourceProviderHandler0A0D060D": {
      "DependsOn": [
        "CustomDetectiveCreateMembersCustomResourceProviderRole90BCDD0D",
      ],
      "Properties": {
        "Code": {
          "S3Bucket": "cdk-hnb659fds-assets-222222222222-us-east-1",
          "S3Key": "REPLACED-GENERATED-NAME.zip",
        },
        "Handler": "__entrypoint__.handler",
        "MemorySize": 128,
        "Role": {
          "Fn::GetAtt": [
            "CustomDetectiveCreateMembersCustomResourceProviderRole90BCDD0D",
            "Arn",
          ],
        },
        "Runtime": "nodejs18.x",
        "Timeout": 900,
      },
      "Type": "AWS::Lambda::Function",
    },
    "CustomDetectiveCreateMembersCustomResourceProviderLogGroup8A5563BD": {
      "DeletionPolicy": "Retain",
      "Properties": {
        "KmsKeyId": {
          "Ref": "SsmParameterValueacceleratorkmscloudwatchkeyarnC96584B6F00A464EAD1953AFF4B05118Parameter",
        },
        "LogGroupName": {
          "Fn::Join": [
            "",
            [
              "/aws/lambda/",
              {
                "Ref": "CustomDetectiveCreateMembersCustomResourceProviderHandler0A0D060D",
              },
            ],
          ],
        },
        "RetentionInDays": 3653,
      },
      "Type": "AWS::Logs::LogGroup",
      "UpdateReplacePolicy": "Retain",
    },
    "CustomDetectiveCreateMembersCustomResourceProviderRole90BCDD0D": {
      "Properties": {
        "AssumeRolePolicyDocument": {
          "Statement": [
            {
              "Action": "sts:AssumeRole",
              "Effect": "Allow",
              "Principal": {
                "Service": "lambda.amazonaws.com",
              },
            },
          ],
          "Version": "2012-10-17",
        },
        "ManagedPolicyArns": [
          {
            "Fn::Sub": "arn:\${AWS::Partition}:iam::aws:policy/service-role/AWSLambdaBasicExecutionRole",
          },
        ],
        "Policies": [
          {
            "PolicyDocument": {
              "Statement": [
                {
                  "Action": [
                    "detective:ListOrganizationAdminAccounts",
                    "detective:UpdateOrganizationConfiguration",
                    "detective:CreateMembers",
                    "detective:DeleteMembers",
                    "detective:DisassociateMembership",
                    "detective:ListMembers",
                    "detective:ListGraphs",
                  ],
                  "Effect": "Allow",
                  "Resource": "*",
                  "Sid": "DetectiveCreateMembersTaskDetectiveActions",
                },
                {
                  "Action": [
                    "iam:CreateServiceLinkedRole",
                  ],
                  "Effect": "Allow",
                  "Resource": [
                    "*",
                  ],
                  "Sid": "ServiceLinkedRoleDetective",
                },
                {
                  "Action": [
                    "organizations:ListAccounts",
                  ],
                  "Effect": "Allow",
                  "Resource": [
                    "*",
                  ],
                  "Sid": "OrganisationsListDetective",
                },
              ],
              "Version": "2012-10-17",
            },
            "PolicyName": "Inline",
          },
        ],
      },
      "Type": "AWS::IAM::Role",
    },
    "CustomDetectiveUpdateGraphCustomResourceProviderHandlerD4473EC1": {
      "DependsOn": [
        "CustomDetectiveUpdateGraphCustomResourceProviderRole54CD7295",
      ],
      "Properties": {
        "Code": {
          "S3Bucket": "cdk-hnb659fds-assets-222222222222-us-east-1",
          "S3Key": "REPLACED-GENERATED-NAME.zip",
        },
        "Handler": "__entrypoint__.handler",
        "MemorySize": 128,
        "Role": {
          "Fn::GetAtt": [
            "CustomDetectiveUpdateGraphCustomResourceProviderRole54CD7295",
            "Arn",
          ],
        },
        "Runtime": "nodejs18.x",
        "Timeout": 900,
      },
      "Type": "AWS::Lambda::Function",
    },
    "CustomDetectiveUpdateGraphCustomResourceProviderLogGroupDF150426": {
      "DeletionPolicy": "Retain",
      "Properties": {
        "KmsKeyId": {
          "Ref": "SsmParameterValueacceleratorkmscloudwatchkeyarnC96584B6F00A464EAD1953AFF4B05118Parameter",
        },
        "LogGroupName": {
          "Fn::Join": [
            "",
            [
              "/aws/lambda/",
              {
                "Ref": "CustomDetectiveUpdateGraphCustomResourceProviderHandlerD4473EC1",
              },
            ],
          ],
        },
        "RetentionInDays": 3653,
      },
      "Type": "AWS::Logs::LogGroup",
      "UpdateReplacePolicy": "Retain",
    },
    "CustomDetectiveUpdateGraphCustomResourceProviderRole54CD7295": {
      "Properties": {
        "AssumeRolePolicyDocument": {
          "Statement": [
            {
              "Action": "sts:AssumeRole",
              "Effect": "Allow",
              "Principal": {
                "Service": "lambda.amazonaws.com",
              },
            },
          ],
          "Version": "2012-10-17",
        },
        "ManagedPolicyArns": [
          {
            "Fn::Sub": "arn:\${AWS::Partition}:iam::aws:policy/service-role/AWSLambdaBasicExecutionRole",
          },
        ],
        "Policies": [
          {
            "PolicyDocument": {
              "Statement": [
                {
                  "Action": [
                    "organizations:DeregisterDelegatedAdministrator",
                    "organizations:DescribeOrganization",
                    "organizations:EnableAWSServiceAccess",
                    "organizations:ListAWSServiceAccessForOrganization",
                    "organizations:ListAccounts",
                    "organizations:ListDelegatedAdministrators",
                    "organizations:RegisterDelegatedAdministrator",
                    "organizations:ServicePrincipal",
                    "organizations:UpdateOrganizationConfiguration",
                  ],
                  "Condition": {
                    "StringLikeIfExists": {
                      "organizations:DeregisterDelegatedAdministrator": [
                        "detective.amazonaws.com",
                      ],
                      "organizations:DescribeOrganization": [
                        "detective.amazonaws.com",
                      ],
                      "organizations:EnableAWSServiceAccess": [
                        "detective.amazonaws.com",
                      ],
                      "organizations:ListAWSServiceAccessForOrganization": [
                        "detective.amazonaws.com",
                      ],
                      "organizations:ListAccounts": [
                        "detective.amazonaws.com",
                      ],
                      "organizations:ListDelegatedAdministrators": [
                        "detective.amazonaws.com",
                      ],
                      "organizations:RegisterDelegatedAdministrator": [
                        "detective.amazonaws.com",
                      ],
                      "organizations:ServicePrincipal": [
                        "detective.amazonaws.com",
                      ],
                      "organizations:UpdateOrganizationConfiguration": [
                        "detective.amazonaws.com",
                      ],
                    },
                  },
                  "Effect": "Allow",
                  "Resource": "*",
                  "Sid": "DetectiveConfigureOrganizationAdminAccountTaskOrganizationActions",
                },
                {
                  "Action": [
                    "detective:UpdateOrganizationConfiguration",
                    "detective:ListGraphs",
                    "detective:ListMembers",
                  ],
                  "Effect": "Allow",
                  "Resource": "*",
                  "Sid": "DetectiveUpdateGraphTaskDetectiveActions",
                },
              ],
              "Version": "2012-10-17",
            },
            "PolicyName": "Inline",
          },
        ],
      },
      "Type": "AWS::IAM::Role",
    },
    "CustomGuardDutyCreateMembersCustomResourceProviderHandler0A16C673": {
      "DependsOn": [
        "CustomGuardDutyCreateMembersCustomResourceProviderRole2D82020E",
      ],
      "Properties": {
        "Code": {
          "S3Bucket": "cdk-hnb659fds-assets-222222222222-us-east-1",
          "S3Key": "REPLACED-GENERATED-NAME.zip",
        },
        "Handler": "__entrypoint__.handler",
        "MemorySize": 128,
        "Role": {
          "Fn::GetAtt": [
            "CustomGuardDutyCreateMembersCustomResourceProviderRole2D82020E",
            "Arn",
          ],
        },
        "Runtime": "nodejs18.x",
        "Timeout": 900,
      },
      "Type": "AWS::Lambda::Function",
    },
    "CustomGuardDutyCreateMembersCustomResourceProviderLogGroupB5134860": {
      "DeletionPolicy": "Delete",
      "Properties": {
        "KmsKeyId": {
          "Ref": "SsmParameterValueacceleratorkmscloudwatchkeyarnC96584B6F00A464EAD1953AFF4B05118Parameter",
        },
        "LogGroupName": {
          "Fn::Join": [
            "",
            [
              "/aws/lambda/",
              {
                "Ref": "CustomGuardDutyCreateMembersCustomResourceProviderHandler0A16C673",
              },
            ],
          ],
        },
        "RetentionInDays": 3653,
      },
      "Type": "AWS::Logs::LogGroup",
      "UpdateReplacePolicy": "Delete",
    },
    "CustomGuardDutyCreateMembersCustomResourceProviderRole2D82020E": {
      "Properties": {
        "AssumeRolePolicyDocument": {
          "Statement": [
            {
              "Action": "sts:AssumeRole",
              "Effect": "Allow",
              "Principal": {
                "Service": "lambda.amazonaws.com",
              },
            },
          ],
          "Version": "2012-10-17",
        },
        "ManagedPolicyArns": [
          {
            "Fn::Sub": "arn:\${AWS::Partition}:iam::aws:policy/service-role/AWSLambdaBasicExecutionRole",
          },
        ],
        "Policies": [
          {
            "PolicyDocument": {
              "Statement": [
                {
                  "Action": [
                    "organizations:ListAccounts",
                  ],
                  "Condition": {
                    "StringLikeIfExists": {
                      "organizations:ListAccounts": [
                        "guardduty.amazonaws.com",
                      ],
                    },
                  },
                  "Effect": "Allow",
                  "Resource": "*",
                  "Sid": "GuardDutyCreateMembersTaskOrganizationAction",
                },
                {
                  "Action": [
                    "guardDuty:ListDetectors",
                    "guardDuty:ListOrganizationAdminAccounts",
                    "guardDuty:UpdateOrganizationConfiguration",
                    "guardduty:CreateMembers",
                    "guardduty:DeleteMembers",
                    "guardduty:DisassociateMembers",
                    "guardduty:ListDetectors",
                    "guardduty:ListMembers",
                  ],
                  "Effect": "Allow",
                  "Resource": "*",
                  "Sid": "GuardDutyCreateMembersTaskGuardDutyActions",
                },
                {
                  "Action": [
                    "iam:CreateServiceLinkedRole",
                  ],
                  "Effect": "Allow",
                  "Resource": "*",
                  "Sid": "ServiceLinkedRoleSecurityHub",
                },
              ],
              "Version": "2012-10-17",
            },
            "PolicyName": "Inline",
          },
        ],
      },
      "Type": "AWS::IAM::Role",
    },
    "CustomGuardDutyUpdateDetectorCustomResourceProviderHandler78DF0FF9": {
      "DependsOn": [
        "CustomGuardDutyUpdateDetectorCustomResourceProviderRole3014073E",
      ],
      "Properties": {
        "Code": {
          "S3Bucket": "cdk-hnb659fds-assets-222222222222-us-east-1",
          "S3Key": "REPLACED-GENERATED-NAME.zip",
        },
        "Handler": "__entrypoint__.handler",
        "MemorySize": 512,
        "Role": {
          "Fn::GetAtt": [
            "CustomGuardDutyUpdateDetectorCustomResourceProviderRole3014073E",
            "Arn",
          ],
        },
        "Runtime": "nodejs18.x",
        "Timeout": 900,
      },
      "Type": "AWS::Lambda::Function",
    },
    "CustomGuardDutyUpdateDetectorCustomResourceProviderLogGroup0E4B1900": {
      "DeletionPolicy": "Delete",
      "Properties": {
        "KmsKeyId": {
          "Ref": "SsmParameterValueacceleratorkmscloudwatchkeyarnC96584B6F00A464EAD1953AFF4B05118Parameter",
        },
        "LogGroupName": {
          "Fn::Join": [
            "",
            [
              "/aws/lambda/",
              {
                "Ref": "CustomGuardDutyUpdateDetectorCustomResourceProviderHandler78DF0FF9",
              },
            ],
          ],
        },
        "RetentionInDays": 3653,
      },
      "Type": "AWS::Logs::LogGroup",
      "UpdateReplacePolicy": "Delete",
    },
    "CustomGuardDutyUpdateDetectorCustomResourceProviderRole3014073E": {
      "Properties": {
        "AssumeRolePolicyDocument": {
          "Statement": [
            {
              "Action": "sts:AssumeRole",
              "Effect": "Allow",
              "Principal": {
                "Service": "lambda.amazonaws.com",
              },
            },
          ],
          "Version": "2012-10-17",
        },
        "ManagedPolicyArns": [
          {
            "Fn::Sub": "arn:\${AWS::Partition}:iam::aws:policy/service-role/AWSLambdaBasicExecutionRole",
          },
        ],
        "Policies": [
          {
            "PolicyDocument": {
              "Statement": [
                {
                  "Action": [
                    "guardduty:ListDetectors",
                    "guardduty:ListMembers",
                    "guardduty:UpdateDetector",
                    "guardduty:UpdateMemberDetectors",
                  ],
                  "Effect": "Allow",
                  "Resource": "*",
                  "Sid": "GuardDutyUpdateDetectorTaskGuardDutyActions",
                },
              ],
              "Version": "2012-10-17",
            },
            "PolicyName": "Inline",
          },
        ],
      },
      "Type": "AWS::IAM::Role",
    },
    "CustomMacieCreateMemberCustomResourceProviderHandler913F75DB": {
      "DependsOn": [
        "CustomMacieCreateMemberCustomResourceProviderRole3E8977EE",
      ],
      "Properties": {
        "Code": {
          "S3Bucket": "cdk-hnb659fds-assets-222222222222-us-east-1",
          "S3Key": "REPLACED-GENERATED-NAME.zip",
        },
        "Handler": "__entrypoint__.handler",
        "MemorySize": 128,
        "Role": {
          "Fn::GetAtt": [
            "CustomMacieCreateMemberCustomResourceProviderRole3E8977EE",
            "Arn",
          ],
        },
        "Runtime": "nodejs18.x",
        "Timeout": 900,
      },
      "Type": "AWS::Lambda::Function",
    },
    "CustomMacieCreateMemberCustomResourceProviderLogGroupB2DBC335": {
      "DeletionPolicy": "Delete",
      "Properties": {
        "KmsKeyId": {
          "Ref": "SsmParameterValueacceleratorkmscloudwatchkeyarnC96584B6F00A464EAD1953AFF4B05118Parameter",
        },
        "LogGroupName": {
          "Fn::Join": [
            "",
            [
              "/aws/lambda/",
              {
                "Ref": "CustomMacieCreateMemberCustomResourceProviderHandler913F75DB",
              },
            ],
          ],
        },
        "RetentionInDays": 3653,
      },
      "Type": "AWS::Logs::LogGroup",
      "UpdateReplacePolicy": "Delete",
    },
    "CustomMacieCreateMemberCustomResourceProviderRole3E8977EE": {
      "Properties": {
        "AssumeRolePolicyDocument": {
          "Statement": [
            {
              "Action": "sts:AssumeRole",
              "Effect": "Allow",
              "Principal": {
                "Service": "lambda.amazonaws.com",
              },
            },
          ],
          "Version": "2012-10-17",
        },
        "ManagedPolicyArns": [
          {
            "Fn::Sub": "arn:\${AWS::Partition}:iam::aws:policy/service-role/AWSLambdaBasicExecutionRole",
          },
        ],
        "Policies": [
          {
            "PolicyDocument": {
              "Statement": [
                {
                  "Action": [
                    "organizations:ListAccounts",
                  ],
                  "Condition": {
                    "StringLikeIfExists": {
                      "organizations:ListAccounts": [
                        "macie.amazonaws.com",
                      ],
                    },
                  },
                  "Effect": "Allow",
                  "Resource": "*",
                  "Sid": "MacieCreateMemberTaskOrganizationAction",
                },
                {
                  "Action": [
                    "macie2:CreateMember",
                    "macie2:DeleteMember",
                    "macie2:DescribeOrganizationConfiguration",
                    "macie2:DisassociateMember",
                    "macie2:EnableMacie",
                    "macie2:GetMacieSession",
                    "macie2:ListMembers",
                    "macie2:UpdateOrganizationConfiguration",
                  ],
                  "Effect": "Allow",
                  "Resource": "*",
                  "Sid": "MacieCreateMemberTaskMacieActions",
                },
              ],
              "Version": "2012-10-17",
            },
            "PolicyName": "Inline",
          },
        ],
      },
      "Type": "AWS::IAM::Role",
    },
    "CustomS3PutBucketReplicationCustomResourceProviderHandler1D75398C": {
      "DependsOn": [
        "CustomS3PutBucketReplicationCustomResourceProviderRole1C378488",
      ],
      "Properties": {
        "Code": {
          "S3Bucket": "cdk-hnb659fds-assets-222222222222-us-east-1",
          "S3Key": "REPLACED-GENERATED-NAME.zip",
        },
        "Handler": "__entrypoint__.handler",
        "MemorySize": 128,
        "Role": {
          "Fn::GetAtt": [
            "CustomS3PutBucketReplicationCustomResourceProviderRole1C378488",
            "Arn",
          ],
        },
        "Runtime": "nodejs18.x",
        "Timeout": 900,
      },
      "Type": "AWS::Lambda::Function",
    },
    "CustomS3PutBucketReplicationCustomResourceProviderLogGroup6A67905E": {
      "DeletionPolicy": "Delete",
      "Properties": {
        "KmsKeyId": {
          "Ref": "SsmParameterValueacceleratorkmscloudwatchkeyarnC96584B6F00A464EAD1953AFF4B05118Parameter",
        },
        "LogGroupName": {
          "Fn::Join": [
            "",
            [
              "/aws/lambda/",
              {
                "Ref": "CustomS3PutBucketReplicationCustomResourceProviderHandler1D75398C",
              },
            ],
          ],
        },
        "RetentionInDays": 3653,
      },
      "Type": "AWS::Logs::LogGroup",
      "UpdateReplacePolicy": "Delete",
    },
    "CustomS3PutBucketReplicationCustomResourceProviderRole1C378488": {
      "Properties": {
        "AssumeRolePolicyDocument": {
          "Statement": [
            {
              "Action": "sts:AssumeRole",
              "Effect": "Allow",
              "Principal": {
                "Service": "lambda.amazonaws.com",
              },
            },
          ],
          "Version": "2012-10-17",
        },
        "ManagedPolicyArns": [
          {
            "Fn::Sub": "arn:\${AWS::Partition}:iam::aws:policy/service-role/AWSLambdaBasicExecutionRole",
          },
        ],
        "Policies": [
          {
            "PolicyDocument": {
              "Statement": [
                {
                  "Action": [
                    "iam:PassRole",
                    "s3:PutLifecycleConfiguration",
                    "s3:PutReplicationConfiguration",
                    "s3:PutBucketVersioning",
                  ],
                  "Effect": "Allow",
                  "Resource": "*",
                  "Sid": "S3PutReplicationConfigurationTaskActions",
                },
              ],
              "Version": "2012-10-17",
            },
            "PolicyName": "Inline",
          },
        ],
      },
      "Type": "AWS::IAM::Role",
    },
    "CustomSSMShareDocumentCustomResourceProviderHandler02D98C87": {
      "DependsOn": [
        "CustomSSMShareDocumentCustomResourceProviderRole53A2A3EC",
      ],
      "Properties": {
        "Code": {
          "S3Bucket": "cdk-hnb659fds-assets-222222222222-us-east-1",
          "S3Key": "REPLACED-GENERATED-NAME.zip",
        },
        "Handler": "__entrypoint__.handler",
        "MemorySize": 128,
        "Role": {
          "Fn::GetAtt": [
            "CustomSSMShareDocumentCustomResourceProviderRole53A2A3EC",
            "Arn",
          ],
        },
        "Runtime": "nodejs18.x",
        "Timeout": 900,
      },
      "Type": "AWS::Lambda::Function",
    },
    "CustomSSMShareDocumentCustomResourceProviderLogGroup11AEA42B": {
      "DeletionPolicy": "Delete",
      "Properties": {
        "KmsKeyId": {
          "Ref": "SsmParameterValueacceleratorkmscloudwatchkeyarnC96584B6F00A464EAD1953AFF4B05118Parameter",
        },
        "LogGroupName": {
          "Fn::Join": [
            "",
            [
              "/aws/lambda/",
              {
                "Ref": "CustomSSMShareDocumentCustomResourceProviderHandler02D98C87",
              },
            ],
          ],
        },
        "RetentionInDays": 3653,
      },
      "Type": "AWS::Logs::LogGroup",
      "UpdateReplacePolicy": "Delete",
    },
    "CustomSSMShareDocumentCustomResourceProviderRole53A2A3EC": {
      "Properties": {
        "AssumeRolePolicyDocument": {
          "Statement": [
            {
              "Action": "sts:AssumeRole",
              "Effect": "Allow",
              "Principal": {
                "Service": "lambda.amazonaws.com",
              },
            },
          ],
          "Version": "2012-10-17",
        },
        "ManagedPolicyArns": [
          {
            "Fn::Sub": "arn:\${AWS::Partition}:iam::aws:policy/service-role/AWSLambdaBasicExecutionRole",
          },
        ],
        "Policies": [
          {
            "PolicyDocument": {
              "Statement": [
                {
                  "Action": [
                    "ssm:DescribeDocumentPermission",
                    "ssm:ModifyDocumentPermission",
                  ],
                  "Effect": "Allow",
                  "Resource": {
                    "Fn::Join": [
                      "",
                      [
                        "arn:",
                        {
                          "Ref": "AWS::Partition",
                        },
                        ":ssm:us-east-1:222222222222:document/*",
                      ],
                    ],
                  },
                  "Sid": "ShareDocumentActions",
                },
              ],
              "Version": "2012-10-17",
            },
            "PolicyName": "Inline",
          },
        ],
      },
      "Type": "AWS::IAM::Role",
    },
    "CustomSecurityHubCreateMembersCustomResourceProviderHandler31D82BF3": {
      "DependsOn": [
        "CustomSecurityHubCreateMembersCustomResourceProviderRoleFD355CB6",
      ],
      "Properties": {
        "Code": {
          "S3Bucket": "cdk-hnb659fds-assets-222222222222-us-east-1",
          "S3Key": "REPLACED-GENERATED-NAME.zip",
        },
        "Handler": "__entrypoint__.handler",
        "MemorySize": 128,
        "Role": {
          "Fn::GetAtt": [
            "CustomSecurityHubCreateMembersCustomResourceProviderRoleFD355CB6",
            "Arn",
          ],
        },
        "Runtime": "nodejs18.x",
        "Timeout": 900,
      },
      "Type": "AWS::Lambda::Function",
    },
    "CustomSecurityHubCreateMembersCustomResourceProviderLogGroup51212673": {
      "DeletionPolicy": "Delete",
      "Properties": {
        "KmsKeyId": {
          "Ref": "SsmParameterValueacceleratorkmscloudwatchkeyarnC96584B6F00A464EAD1953AFF4B05118Parameter",
        },
        "LogGroupName": {
          "Fn::Join": [
            "",
            [
              "/aws/lambda/",
              {
                "Ref": "CustomSecurityHubCreateMembersCustomResourceProviderHandler31D82BF3",
              },
            ],
          ],
        },
        "RetentionInDays": 3653,
      },
      "Type": "AWS::Logs::LogGroup",
      "UpdateReplacePolicy": "Delete",
    },
    "CustomSecurityHubCreateMembersCustomResourceProviderRoleFD355CB6": {
      "Properties": {
        "AssumeRolePolicyDocument": {
          "Statement": [
            {
              "Action": "sts:AssumeRole",
              "Effect": "Allow",
              "Principal": {
                "Service": "lambda.amazonaws.com",
              },
            },
          ],
          "Version": "2012-10-17",
        },
        "ManagedPolicyArns": [
          {
            "Fn::Sub": "arn:\${AWS::Partition}:iam::aws:policy/service-role/AWSLambdaBasicExecutionRole",
          },
        ],
        "Policies": [
          {
            "PolicyDocument": {
              "Statement": [
                {
                  "Action": [
                    "organizations:ListAccounts",
                  ],
                  "Condition": {
                    "StringLikeIfExists": {
                      "organizations:ListAccounts": [
                        "securityhub.amazonaws.com",
                      ],
                    },
                  },
                  "Effect": "Allow",
                  "Resource": "*",
                  "Sid": "SecurityHubCreateMembersTaskOrganizationAction",
                },
                {
                  "Action": [
                    "securityhub:CreateMembers",
                    "securityhub:DeleteMembers",
                    "securityhub:DisassociateMembers",
                    "securityhub:EnableSecurityHub",
                    "securityhub:ListMembers",
                    "securityhub:UpdateOrganizationConfiguration",
                  ],
                  "Effect": "Allow",
                  "Resource": "*",
                  "Sid": "SecurityHubCreateMembersTaskSecurityHubActions",
                },
              ],
              "Version": "2012-10-17",
            },
            "PolicyName": "Inline",
          },
        ],
      },
      "Type": "AWS::IAM::Role",
    },
    "CustomSecurityHubRegionAggregationCustomResourceProviderHandler4B24978A": {
      "DependsOn": [
        "CustomSecurityHubRegionAggregationCustomResourceProviderRole15741044",
      ],
      "Properties": {
        "Code": {
          "S3Bucket": "cdk-hnb659fds-assets-222222222222-us-east-1",
          "S3Key": "REPLACED-GENERATED-NAME.zip",
        },
        "Handler": "__entrypoint__.handler",
        "MemorySize": 128,
        "Role": {
          "Fn::GetAtt": [
            "CustomSecurityHubRegionAggregationCustomResourceProviderRole15741044",
            "Arn",
          ],
        },
        "Runtime": "nodejs18.x",
        "Timeout": 180,
      },
      "Type": "AWS::Lambda::Function",
    },
    "CustomSecurityHubRegionAggregationCustomResourceProviderLogGroup241F2158": {
      "DeletionPolicy": "Delete",
      "Properties": {
        "KmsKeyId": {
          "Ref": "SsmParameterValueacceleratorkmscloudwatchkeyarnC96584B6F00A464EAD1953AFF4B05118Parameter",
        },
        "LogGroupName": {
          "Fn::Join": [
            "",
            [
              "/aws/lambda/",
              {
                "Ref": "CustomSecurityHubRegionAggregationCustomResourceProviderHandler4B24978A",
              },
            ],
          ],
        },
        "RetentionInDays": 3653,
      },
      "Type": "AWS::Logs::LogGroup",
      "UpdateReplacePolicy": "Delete",
    },
    "CustomSecurityHubRegionAggregationCustomResourceProviderRole15741044": {
      "Properties": {
        "AssumeRolePolicyDocument": {
          "Statement": [
            {
              "Action": "sts:AssumeRole",
              "Effect": "Allow",
              "Principal": {
                "Service": "lambda.amazonaws.com",
              },
            },
          ],
          "Version": "2012-10-17",
        },
        "ManagedPolicyArns": [
          {
            "Fn::Sub": "arn:\${AWS::Partition}:iam::aws:policy/service-role/AWSLambdaBasicExecutionRole",
          },
        ],
        "Policies": [
          {
            "PolicyDocument": {
              "Statement": [
                {
                  "Action": [
                    "securityhub:CreateFindingAggregator",
                    "securityhub:UpdateFindingAggregator",
                    "securityhub:DeleteFindingAggregator",
                    "securityhub:ListFindingAggregators",
                    "securityhub:GetFindingAggregator",
                    "securityhub:DescribeHub",
                  ],
                  "Effect": "Allow",
                  "Resource": "*",
                  "Sid": "SecurityHubModifyRegionAggregation",
                },
              ],
              "Version": "2012-10-17",
            },
            "PolicyName": "Inline",
          },
        ],
      },
      "Type": "AWS::IAM::Role",
    },
    "CustomSsmGetParameterValueCustomResourceProviderHandlerAAD0E7EE": {
      "DependsOn": [
        "CustomSsmGetParameterValueCustomResourceProviderRoleB3AFDDB2",
      ],
      "Properties": {
        "Code": {
          "S3Bucket": "cdk-hnb659fds-assets-222222222222-us-east-1",
          "S3Key": "REPLACED-GENERATED-NAME.zip",
        },
        "Handler": "__entrypoint__.handler",
        "MemorySize": 128,
        "Role": {
          "Fn::GetAtt": [
            "CustomSsmGetParameterValueCustomResourceProviderRoleB3AFDDB2",
            "Arn",
          ],
        },
        "Runtime": "nodejs18.x",
        "Timeout": 900,
      },
      "Type": "AWS::Lambda::Function",
    },
    "CustomSsmGetParameterValueCustomResourceProviderLogGroup780D220D": {
      "DeletionPolicy": "Delete",
      "Properties": {
        "KmsKeyId": {
          "Ref": "SsmParameterValueacceleratorkmscloudwatchkeyarnC96584B6F00A464EAD1953AFF4B05118Parameter",
        },
        "LogGroupName": {
          "Fn::Join": [
            "",
            [
              "/aws/lambda/",
              {
                "Ref": "CustomSsmGetParameterValueCustomResourceProviderHandlerAAD0E7EE",
              },
            ],
          ],
        },
        "RetentionInDays": 3653,
      },
      "Type": "AWS::Logs::LogGroup",
      "UpdateReplacePolicy": "Delete",
    },
    "CustomSsmGetParameterValueCustomResourceProviderRoleB3AFDDB2": {
      "Properties": {
        "AssumeRolePolicyDocument": {
          "Statement": [
            {
              "Action": "sts:AssumeRole",
              "Effect": "Allow",
              "Principal": {
                "Service": "lambda.amazonaws.com",
              },
            },
          ],
          "Version": "2012-10-17",
        },
        "ManagedPolicyArns": [
          {
            "Fn::Sub": "arn:\${AWS::Partition}:iam::aws:policy/service-role/AWSLambdaBasicExecutionRole",
          },
        ],
        "Policies": [
          {
            "PolicyDocument": {
              "Statement": [
                {
                  "Action": [
                    "ssm:GetParameters",
                    "ssm:GetParameter",
                    "ssm:DescribeParameters",
                  ],
                  "Effect": "Allow",
                  "Resource": [
                    "*",
                  ],
                  "Sid": "SsmGetParameterActions",
                },
                {
                  "Action": [
                    "sts:AssumeRole",
                  ],
                  "Effect": "Allow",
                  "Resource": [
                    {
                      "Fn::Join": [
                        "",
                        [
                          "arn:",
                          {
                            "Ref": "AWS::Partition",
                          },
                          ":iam::*:role/AWSAccelerator*",
                        ],
                      ],
                    },
                  ],
                  "Sid": "StsAssumeRoleActions",
                },
              ],
              "Version": "2012-10-17",
            },
            "PolicyName": "Inline",
          },
        ],
      },
      "Type": "AWS::IAM::Role",
    },
    "DetectiveGraphConfig248C4B9F": {
      "DeletionPolicy": "Delete",
      "DependsOn": [
        "CustomDetectiveUpdateGraphCustomResourceProviderLogGroupDF150426",
        "DetectiveMembers42A16137",
      ],
      "Properties": {
        "ServiceToken": {
          "Fn::GetAtt": [
            "CustomDetectiveUpdateGraphCustomResourceProviderHandlerD4473EC1",
            "Arn",
          ],
        },
        "region": "us-east-1",
      },
      "Type": "Custom::DetectiveUpdateGraph",
      "UpdateReplacePolicy": "Delete",
    },
    "DetectiveMembers42A16137": {
      "DeletionPolicy": "Delete",
      "DependsOn": [
        "CustomDetectiveCreateMembersCustomResourceProviderLogGroup8A5563BD",
      ],
      "Properties": {
        "ServiceToken": {
          "Fn::GetAtt": [
            "CustomDetectiveCreateMembersCustomResourceProviderHandler0A0D060D",
            "Arn",
          ],
        },
        "partition": {
          "Ref": "AWS::Partition",
        },
        "region": "us-east-1",
      },
      "Type": "Custom::DetectiveCreateMembers",
      "UpdateReplacePolicy": "Delete",
    },
    "GuardDutyDetectorConfigDD64B103": {
      "DeletionPolicy": "Delete",
      "DependsOn": [
        "CustomGuardDutyUpdateDetectorCustomResourceProviderLogGroup0E4B1900",
        "GuardDutyMembersD34CA003",
      ],
      "Properties": {
        "ServiceToken": {
          "Fn::GetAtt": [
            "CustomGuardDutyUpdateDetectorCustomResourceProviderHandler78DF0FF9",
            "Arn",
          ],
        },
        "enableEksProtection": false,
        "enableS3Protection": true,
        "exportFrequency": "FIFTEEN_MINUTES",
      },
      "Type": "Custom::GuardDutyUpdateDetector",
      "UpdateReplacePolicy": "Delete",
    },
    "GuardDutyMembersD34CA003": {
      "DeletionPolicy": "Delete",
      "DependsOn": [
        "CustomGuardDutyCreateMembersCustomResourceProviderLogGroupB5134860",
      ],
      "Properties": {
        "ServiceToken": {
          "Fn::GetAtt": [
            "CustomGuardDutyCreateMembersCustomResourceProviderHandler0A16C673",
            "Arn",
          ],
        },
        "autoEnableOrgMembers": true,
        "enableEksProtection": false,
        "enableS3Protection": true,
        "guardDutyMemberAccountIds": [],
        "partition": {
          "Ref": "AWS::Partition",
        },
        "region": "us-east-1",
      },
      "Type": "Custom::GuardDutyCreateMembers",
      "UpdateReplacePolicy": "Delete",
    },
    "MacieMembers1B6840B4": {
      "DeletionPolicy": "Delete",
      "DependsOn": [
        "CustomMacieCreateMemberCustomResourceProviderLogGroupB2DBC335",
      ],
      "Properties": {
        "ServiceToken": {
          "Fn::GetAtt": [
            "CustomMacieCreateMemberCustomResourceProviderHandler913F75DB",
            "Arn",
          ],
        },
        "adminAccountId": "222222222222",
        "partition": {
          "Ref": "AWS::Partition",
        },
        "region": "us-east-1",
      },
      "Type": "Custom::MacieCreateMember",
      "UpdateReplacePolicy": "Delete",
    },
    "PutS3Encryption383DF0CE": {
      "Properties": {
        "Content": {
          "assumeRole": "{{ AutomationAssumeRole }}",
          "description": "Enables Encryption on S3 Bucket",
          "mainSteps": [
            {
              "action": "aws:executeAwsApi",
              "inputs": {
                "Api": "PutBucketEncryption",
                "Bucket": "{{BucketName}}",
                "ServerSideEncryptionConfiguration": {
                  "Rules": [
                    {
                      "ApplyServerSideEncryptionByDefault": {
                        "KMSMasterKeyID": "{{KMSMasterKey}}",
                        "SSEAlgorithm": "aws:kms",
                      },
                    },
                  ],
                },
                "Service": "s3",
              },
              "isEnd": true,
              "name": "PutBucketEncryption",
            },
          ],
          "parameters": {
            "AutomationAssumeRole": {
              "default": "",
              "description": "(Optional) The ARN of the role that allows Automation to perform the actions on your behalf.",
              "type": "String",
            },
            "BucketName": {
              "description": "(Required) The name of the S3 Bucket whose content will be encrypted.",
              "type": "String",
            },
            "KMSMasterKey": {
              "description": "(Optional) AWS Key Management Service (KMS) customer master key ARN to use for the default encryption.",
              "type": "String",
            },
          },
          "schemaVersion": "0.3",
        },
        "DocumentType": "Automation",
        "Name": "Put-S3-Encryption",
        "UpdateMethod": "NewVersion",
      },
      "Type": "AWS::SSM::Document",
    },
    "PutS3EncryptionShareDocumentF7F3A94E": {
      "DeletionPolicy": "Delete",
      "DependsOn": [
        "CustomSSMShareDocumentCustomResourceProviderLogGroup11AEA42B",
      ],
      "Properties": {
        "ServiceToken": {
          "Fn::GetAtt": [
            "CustomSSMShareDocumentCustomResourceProviderHandler02D98C87",
            "Arn",
          ],
        },
        "accountIds": [
          "111111111111",
          "333333333333",
          "222222222222",
          "444444444444",
          "555555555555",
          "666666666666",
        ],
        "name": {
          "Ref": "PutS3Encryption383DF0CE",
        },
      },
      "Type": "Custom::SSMShareDocument",
      "UpdateReplacePolicy": "Delete",
    },
    "SecurityHubMembers2A2B77C4": {
      "DeletionPolicy": "Delete",
      "DependsOn": [
        "CustomSecurityHubCreateMembersCustomResourceProviderLogGroup51212673",
      ],
      "Properties": {
        "ServiceToken": {
          "Fn::GetAtt": [
            "CustomSecurityHubCreateMembersCustomResourceProviderHandler31D82BF3",
            "Arn",
          ],
        },
        "autoEnableOrgMembers": true,
        "partition": {
          "Ref": "AWS::Partition",
        },
        "region": "us-east-1",
        "securityHubMemberAccountIds": [],
      },
      "Type": "Custom::SecurityHubCreateMembers",
      "UpdateReplacePolicy": "Delete",
    },
    "SecurityHubRegionAggregation0CC69E1B": {
      "DeletionPolicy": "Delete",
      "DependsOn": [
        "CustomSecurityHubRegionAggregationCustomResourceProviderLogGroup241F2158",
      ],
      "Properties": {
        "ServiceToken": {
          "Fn::GetAtt": [
            "CustomSecurityHubRegionAggregationCustomResourceProviderHandler4B24978A",
            "Arn",
          ],
        },
        "partition": {
          "Ref": "AWS::Partition",
        },
        "region": "us-east-1",
      },
      "Type": "Custom::SecurityHubRegionAggregation",
      "UpdateReplacePolicy": "Delete",
    },
    "SsmElbEnableLoggingDB91F105": {
      "Properties": {
        "Content": {
          "assumeRole": "{{ AutomationAssumeRole }}",
          "description": "Enable logging on Elastic Load-Balancer",
          "mainSteps": [
            {
              "action": "aws:executeAwsApi",
              "inputs": {
                "Api": "get_caller_identity",
                "Service": "sts",
              },
              "name": "getAccount",
              "outputs": [
                {
                  "Name": "Id",
                  "Selector": "$.Account",
                  "Type": "String",
                },
              ],
            },
            {
              "action": "aws:executeAwsApi",
              "inputs": {
                "Api": "describe_load_balancers",
                "LoadBalancerArns": [
                  "{{ LoadBalancerArn }}",
                ],
                "Service": "elbv2",
              },
              "name": "getLoadBalancer",
              "outputs": [
                {
                  "Name": "Name",
                  "Selector": "$.LoadBalancers[0].LoadBalancerName",
                  "Type": "String",
                },
              ],
            },
            {
              "action": "aws:executeAwsApi",
              "inputs": {
                "Api": "modify_load_balancer_attributes",
                "Attributes": [
                  {
                    "Key": "access_logs.s3.enabled",
                    "Value": "true",
                  },
                  {
                    "Key": "access_logs.s3.bucket",
                    "Value": "{{ LogDestination }}",
                  },
                  {
                    "Key": "access_logs.s3.prefix",
                    "Value": "elb/elb-{{ getLoadBalancer.Name }}/{{ getAccount.Id }}",
                  },
                ],
                "LoadBalancerArn": "{{ LoadBalancerArn }}",
                "Service": "elbv2",
              },
              "name": "enableLogging",
            },
          ],
          "parameters": {
            "AutomationAssumeRole": {
              "type": "String",
            },
            "LoadBalancerArn": {
              "type": "String",
            },
            "LogDestination": {
              "type": "String",
            },
          },
          "schemaVersion": "0.3",
        },
        "DocumentType": "Automation",
        "Name": "SSM-ELB-Enable-Logging",
        "UpdateMethod": "NewVersion",
      },
      "Type": "AWS::SSM::Document",
    },
    "SsmElbEnableLoggingShareDocument16727B30": {
      "DeletionPolicy": "Delete",
      "DependsOn": [
        "CustomSSMShareDocumentCustomResourceProviderLogGroup11AEA42B",
      ],
      "Properties": {
        "ServiceToken": {
          "Fn::GetAtt": [
            "CustomSSMShareDocumentCustomResourceProviderHandler02D98C87",
            "Arn",
          ],
        },
        "accountIds": [
          "111111111111",
          "333333333333",
          "222222222222",
          "444444444444",
          "555555555555",
          "666666666666",
        ],
        "name": {
          "Ref": "SsmElbEnableLoggingDB91F105",
        },
      },
      "Type": "Custom::SSMShareDocument",
      "UpdateReplacePolicy": "Delete",
    },
    "SsmParamAcceleratorVersionFF83282D": {
      "Properties": {
        "Name": "/accelerator/AWSAccelerator-SecurityAuditStack-222222222222-us-east-1/version",
        "Type": "String",
<<<<<<< HEAD
        "Value": "1.9.2",
=======
        "Value": "1.10.0",
>>>>>>> 26e8805e
      },
      "Type": "AWS::SSM::Parameter",
    },
    "SsmParamOrganizationAuditManagerPublishingDestinationBucketArn488415E7": {
      "Properties": {
        "Name": "/accelerator/organization/security/auditManager/publishing-destination/bucket-arn",
        "Type": "String",
        "Value": {
          "Fn::GetAtt": [
            "AuditManagerPublishingDestinationBucket74974FCF",
            "Arn",
          ],
        },
      },
      "Type": "AWS::SSM::Parameter",
    },
    "SsmParamStackId521A78D3": {
      "Properties": {
        "Name": "/accelerator/AWSAccelerator-SecurityAuditStack-222222222222-us-east-1/stack-id",
        "Type": "String",
        "Value": {
          "Ref": "AWS::StackId",
        },
      },
      "Type": "AWS::SSM::Parameter",
    },
  },
}
`;<|MERGE_RESOLUTION|>--- conflicted
+++ resolved
@@ -2705,11 +2705,7 @@
       "Properties": {
         "Name": "/accelerator/AWSAccelerator-SecurityAuditStack-222222222222-us-east-1/version",
         "Type": "String",
-<<<<<<< HEAD
-        "Value": "1.9.2",
-=======
         "Value": "1.10.0",
->>>>>>> 26e8805e
       },
       "Type": "AWS::SSM::Parameter",
     },
@@ -5073,11 +5069,7 @@
       "Properties": {
         "Name": "/accelerator/AWSAccelerator-SecurityAuditStack-222222222222-us-east-1/version",
         "Type": "String",
-<<<<<<< HEAD
-        "Value": "1.9.2",
-=======
         "Value": "1.10.0",
->>>>>>> 26e8805e
       },
       "Type": "AWS::SSM::Parameter",
     },
