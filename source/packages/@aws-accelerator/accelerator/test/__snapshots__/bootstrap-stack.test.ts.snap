// Jest Snapshot v1, https://goo.gl/fbAQLP

exports[`BootstrapStack Construct(BootstrapStack):  Snapshot Test 1`] = `
{
  "Outputs": {
    "BootstrapVersionOutput": {
      "Description": "The version of the bootstrap resources that are currently mastered in this stack",
      "Value": "21",
    },
    "BucketDomainNameOutput": {
      "Description": "The domain name of the S3 bucket owned by the CDK toolkit stack",
      "Value": "cdk-accel-assets-111111111111-us-east-1.s3.us-east-1.amazonaws.com",
    },
    "BucketNameOutput": {
      "Description": "The name of the S3 bucket owned by the CDK toolkit stack",
      "Value": "cdk-accel-assets-111111111111-us-east-1",
    },
    "FileAssetKeyArnOutput": {
      "Description": "The ARN of the KMS key used to encrypt the asset bucket ",
      "Export": {
        "Name": "CdkBootstrap-accel-FileAssetKeyArn",
      },
      "Value": {
        "Fn::GetAtt": [
          "AssetEncryptionKey49BA7B12",
          "Arn",
        ],
      },
    },
    "ImageRepositoryNameOutput": {
      "Description": "The name of the ECR repository which hosts docker image assets ",
      "Value": "cdk-accel-container-assets-111111111111-us-east-1",
    },
  },
  "Parameters": {
    "CloudFormationExecutionPolicies": {
      "Type": "String",
    },
    "ContainerAssetsRepositoryName": {
      "Default": "",
      "Type": "String",
    },
    "FileAssetsBucketKmsKeyId": {
      "Default": "",
      "Type": "String",
    },
    "FileAssetsBucketName": {
      "Default": "",
      "Type": "String",
    },
    "PublicAccessBlockConfiguration": {
      "Type": "String",
    },
    "Qualifier": {
      "Type": "String",
    },
    "TrustedAccounts": {
      "Type": "CommaDelimitedList",
    },
    "TrustedAccountsForLookup": {
      "Type": "String",
    },
  },
  "Resources": {
    "AssetEncryptionKey49BA7B12": {
      "DeletionPolicy": "Retain",
      "Properties": {
        "Description": "Key used to encrypt centralized CDK assets",
        "EnableKeyRotation": true,
        "KeyPolicy": {
          "Statement": [
            {
              "Action": "kms:*",
              "Effect": "Allow",
              "Principal": {
                "AWS": {
                  "Fn::Join": [
                    "",
                    [
                      "arn:",
                      {
                        "Ref": "AWS::Partition",
                      },
                      ":iam::111111111111:root",
                    ],
                  ],
                },
              },
              "Resource": "*",
            },
            {
              "Action": [
                "kms:Create*",
                "kms:Describe*",
                "kms:Enable*",
                "kms:List*",
                "kms:Put*",
                "kms:Update*",
                "kms:Revoke*",
                "kms:Disable*",
                "kms:Get*",
                "kms:Delete*",
                "kms:ScheduleKeyDeletion",
                "kms:CancelKeyDeletion",
                "kms:GenerateDataKey",
                "kms:TagResource",
                "kms:UntagResource",
              ],
              "Effect": "Allow",
              "Principal": {
                "AWS": {
                  "Fn::Join": [
                    "",
                    [
                      "arn:",
                      {
                        "Ref": "AWS::Partition",
                      },
                      ":iam::111111111111:root",
                    ],
                  ],
                },
              },
              "Resource": "*",
              "Sid": "Management Actions",
            },
            {
              "Action": [
                "kms:Encrypt",
                "kms:Decrypt",
                "kms:ReEncrypt*",
                "kms:GenerateDataKey",
                "kms:Describe*",
              ],
              "Condition": {
                "StringEquals": {
                  "aws:PrincipalOrgID": "o-asdf123456",
                  "kms:ViaService": "s3.us-east-1.amazonaws.com",
                },
              },
              "Effect": "Allow",
              "Principal": {
                "AWS": "*",
              },
              "Resource": "*",
              "Sid": "Allow S3 to use the encryption key",
            },
            {
              "Action": [
                "kms:Encrypt",
                "kms:Decrypt",
                "kms:ReEncrypt*",
                "kms:GenerateDataKey",
                "kms:Describe*",
              ],
              "Condition": {
                "ArnLike": {
                  "aws:PrincipalARN": [
                    {
                      "Fn::Join": [
                        "",
                        [
                          "arn:",
                          {
                            "Ref": "AWS::Partition",
                          },
                          ":iam::*:role/cdk-accel*",
                        ],
                      ],
                    },
                    {
                      "Fn::Join": [
                        "",
                        [
                          "arn:",
                          {
                            "Ref": "AWS::Partition",
                          },
                          ":iam::*:role/AWSControlTowerExecution",
                        ],
                      ],
                    },
                    {
                      "Fn::Join": [
                        "",
                        [
                          "arn:",
                          {
                            "Ref": "AWS::Partition",
                          },
                          ":iam::*:role/AWSA-Deployment",
                        ],
                      ],
                    },
                  ],
                },
                "StringEquals": {
                  "aws:PrincipalOrgID": "o-asdf123456",
                },
              },
              "Effect": "Allow",
              "Principal": {
                "AWS": "*",
              },
              "Resource": "*",
              "Sid": "Allow org to perform encryption",
            },
            {
              "Action": [
                "kms:Decrypt",
                "kms:DescribeKey",
                "kms:Encrypt",
                "kms:ReEncrypt*",
                "kms:GenerateDataKey*",
              ],
              "Effect": "Allow",
              "Principal": {
                "Service": "cloudformation.amazonaws.com",
              },
              "Resource": "*",
            },
            {
              "Action": [
                "kms:Decrypt",
                "kms:DescribeKey",
                "kms:Encrypt",
                "kms:ReEncrypt*",
                "kms:GenerateDataKey*",
              ],
              "Effect": "Allow",
              "Principal": {
                "Service": "lambda.amazonaws.com",
              },
              "Resource": "*",
            },
          ],
          "Version": "2012-10-17",
        },
      },
      "Type": "AWS::KMS::Key",
      "UpdateReplacePolicy": "Retain",
    },
    "AssetEncryptionKeyAliasF99A8AC7": {
      "Properties": {
        "AliasName": "alias/accelerator/kms/cdk/key",
        "TargetKeyId": {
          "Fn::GetAtt": [
            "AssetEncryptionKey49BA7B12",
            "Arn",
          ],
        },
      },
      "Type": "AWS::KMS::Alias",
    },
    "CdkBootstrapVersion": {
      "Properties": {
        "Name": "/cdk-bootstrap/accel/version",
        "Type": "String",
        "Value": "21",
      },
      "Type": "AWS::SSM::Parameter",
    },
    "CloudFormationExecutionRole": {
      "Metadata": {
        "cdk_nag": {
          "rules_to_suppress": [
            {
              "id": "AwsSolutions-IAM4",
              "reason": "AWS Custom resource provider framework-role created by cdk.",
            },
          ],
        },
      },
      "Properties": {
        "AssumeRolePolicyDocument": {
          "Statement": [
            {
              "Action": "sts:AssumeRole",
              "Effect": "Allow",
              "Principal": {
                "Service": "cloudformation.amazonaws.com",
              },
            },
          ],
          "Version": "2012-10-17",
        },
        "ManagedPolicyArns": [
          {
            "Fn::Join": [
              "",
              [
                "arn:",
                {
                  "Ref": "AWS::Partition",
                },
                ":iam::aws:policy/AdministratorAccess",
              ],
            ],
          },
        ],
        "RoleName": "cdk-accel-cfn-exec-role-111111111111-us-east-1",
      },
      "Type": "AWS::IAM::Role",
    },
    "ContainerAssetsRepository": {
      "DeletionPolicy": "Retain",
      "Properties": {
        "ImageTagMutability": "IMMUTABLE",
        "RepositoryName": "cdk-accel-container-assets-111111111111-us-east-1",
        "RepositoryPolicyText": {
          "Statement": [
            {
              "Action": [
                "ecr:BatchGetImage",
                "ecr:GetDownloadUrlForLayer",
              ],
              "Condition": {
                "StringLike": {
                  "aws:sourceArn": {
                    "Fn::Join": [
                      "",
                      [
                        "arn:",
                        {
                          "Ref": "AWS::Partition",
                        },
                        ":lambda:us-east-1:111111111111:function:*",
                      ],
                    ],
                  },
                },
              },
              "Effect": "Allow",
              "Principal": {
                "Service": "lambda.amazonaws.com",
              },
              "Sid": "LambdaECRImageRetrievalPolicy-insecure-connections",
            },
          ],
          "Version": "2012-10-17",
        },
      },
      "Type": "AWS::ECR::Repository",
      "UpdateReplacePolicy": "Retain",
    },
    "CustomDeploymentRole": {
      "Metadata": {
        "cdk_nag": {
          "rules_to_suppress": [
            {
              "id": "AwsSolutions-IAM4",
              "reason": "AWS Custom resource provider framework-role created by cdk.",
            },
          ],
        },
      },
      "Properties": {
        "AssumeRolePolicyDocument": {
          "Statement": [
            {
              "Action": "sts:AssumeRole",
              "Effect": "Allow",
              "Principal": {
                "AWS": {
                  "Fn::Join": [
                    "",
                    [
                      "arn:",
                      {
                        "Ref": "AWS::Partition",
                      },
                      ":iam::111111111111:root",
                    ],
                  ],
                },
              },
            },
            {
              "Action": "sts:AssumeRole",
              "Effect": "Allow",
              "Principal": {
                "Service": "cloudformation.amazonaws.com",
              },
            },
            {
              "Action": "sts:AssumeRole",
              "Condition": {
                "StringEquals": {
                  "AWS:PrincipalArn": {
                    "Fn::Join": [
                      "",
                      [
                        "arn:",
                        {
                          "Ref": "AWS::Partition",
                        },
                        ":iam::111111111111:role/AWSA-Deployment",
                      ],
                    ],
                  },
                },
              },
              "Effect": "Allow",
              "Principal": {
                "AWS": {
                  "Fn::Join": [
                    "",
                    [
                      "arn:",
                      {
                        "Ref": "AWS::Partition",
                      },
                      ":iam::111111111111:root",
                    ],
                  ],
                },
              },
            },
          ],
          "Version": "2012-10-17",
        },
        "ManagedPolicyArns": [
          {
            "Fn::Join": [
              "",
              [
                "arn:",
                {
                  "Ref": "AWS::Partition",
                },
                ":iam::aws:policy/AdministratorAccess",
              ],
            ],
          },
        ],
        "RoleName": "AWSA-Deployment",
      },
      "Type": "AWS::IAM::Role",
    },
    "DeploymentActionRole": {
      "Metadata": {
        "cdk_nag": {
          "rules_to_suppress": [
            {
              "id": "AwsSolutions-IAM5",
              "reason": "Allows only specific policy.",
            },
          ],
        },
      },
      "Properties": {
        "AssumeRolePolicyDocument": {
          "Statement": [
            {
              "Action": "sts:AssumeRole",
              "Effect": "Allow",
              "Principal": {
                "AWS": {
                  "Fn::Join": [
                    "",
                    [
                      "arn:",
                      {
                        "Ref": "AWS::Partition",
                      },
                      ":iam::111111111111:root",
                    ],
                  ],
                },
              },
            },
          ],
          "Version": "2012-10-17",
        },
        "Policies": [
          {
            "PolicyDocument": {
              "Statement": [
                {
                  "Action": [
                    "cloudformation:CreateChangeSet",
                    "cloudformation:DeleteChangeSet",
                    "cloudformation:DescribeChangeSet",
                    "cloudformation:DescribeStacks",
                    "cloudformation:ExecuteChangeSet",
                    "cloudformation:CreateStack",
                    "cloudformation:UpdateStack",
                  ],
                  "Effect": "Allow",
                  "Resource": "*",
                  "Sid": "CloudFormationPermissions",
                },
                {
                  "Action": [
                    "s3:GetObject*",
                    "s3:GetBucket*",
                    "s3:List*",
                    "s3:Abort*",
                    "s3:DeleteObject*",
                    "s3:PutObject*",
                  ],
                  "Effect": "Allow",
                  "Resource": [
                    {
                      "Fn::Join": [
                        "",
                        [
                          "arn:",
                          {
                            "Ref": "AWS::Partition",
                          },
                          ":s3:::cdk-accel-assets-111111111111-us-east-1",
                        ],
                      ],
                    },
                    {
                      "Fn::Join": [
                        "",
                        [
                          "arn:",
                          {
                            "Ref": "AWS::Partition",
                          },
                          ":s3:::cdk-accel-assets-111111111111-us-east-1/*",
                        ],
                      ],
                    },
                  ],
                  "Sid": "PipelineCrossAccountArtifactsBucket",
                },
                {
                  "Action": "iam:PassRole",
                  "Effect": "Allow",
                  "Resource": {
                    "Fn::GetAtt": [
                      "CloudFormationExecutionRole",
                      "Arn",
                    ],
                  },
                  "Sid": "CliPermissions",
                },
                {
                  "Action": [
                    "cloudformation:DescribeStackEvents",
                    "cloudformation:GetTemplate",
                    "cloudformation:DeleteStack",
                    "cloudformation:UpdateTerminationProtection",
                    "sts:GetCallerIdentity",
                  ],
                  "Effect": "Allow",
                  "Resource": "*",
                  "Sid": "CfnPermissions",
                },
                {
                  "Action": [
                    "s3:GetObject*",
                    "s3:GetBucket*",
                    "s3:List*",
                  ],
                  "Effect": "Allow",
                  "Resource": [
                    {
                      "Fn::Join": [
                        "",
                        [
                          "arn:",
                          {
                            "Ref": "AWS::Partition",
                          },
                          ":s3:::cdk-accel-assets-111111111111-us-east-1",
                        ],
                      ],
                    },
                    {
                      "Fn::Join": [
                        "",
                        [
                          "arn:",
                          {
                            "Ref": "AWS::Partition",
                          },
                          ":s3:::cdk-accel-assets-111111111111-us-east-1/*",
                        ],
                      ],
                    },
                  ],
                  "Sid": "CliStagingBucket",
                },
                {
                  "Action": [
                    "ssm:GetParameter",
                    "ssm:GetParameters",
                  ],
                  "Effect": "Allow",
                  "Resource": {
                    "Fn::Join": [
                      "",
                      [
                        "arn:",
                        {
                          "Ref": "AWS::Partition",
                        },
                        ":ssm:us-east-1:111111111111:parameter",
                        {
                          "Ref": "CdkBootstrapVersion",
                        },
                      ],
                    ],
                  },
                  "Sid": "ReadVersion",
                },
              ],
              "Version": "2012-10-17",
            },
            "PolicyName": "default",
          },
        ],
        "RoleName": "cdk-accel-deploy-role-111111111111-us-east-1",
      },
      "Type": "AWS::IAM::Role",
    },
    "FilePublishingRole": {
      "Properties": {
        "AssumeRolePolicyDocument": {
          "Statement": [
            {
              "Action": "sts:AssumeRole",
              "Effect": "Allow",
              "Principal": {
                "AWS": {
                  "Fn::Join": [
                    "",
                    [
                      "arn:",
                      {
                        "Ref": "AWS::Partition",
                      },
                      ":iam::111111111111:root",
                    ],
                  ],
                },
              },
            },
          ],
          "Version": "2012-10-17",
        },
        "RoleName": "cdk-accel-file-publishing-role-111111111111-us-east-1",
      },
      "Type": "AWS::IAM::Role",
    },
    "FilePublishingRoleDefaultPolicy": {
      "Metadata": {
        "cdk_nag": {
          "rules_to_suppress": [
            {
              "id": "AwsSolutions-IAM5",
              "reason": "Allows only specific policy.",
            },
          ],
        },
      },
      "Properties": {
        "PolicyDocument": {
          "Statement": [
            {
              "Action": [
                "s3:GetObject*",
                "s3:GetBucket*",
                "s3:GetEncryptionConfiguration",
                "s3:List*",
                "s3:DeleteObject*",
                "s3:PutObject*",
                "s3:Abort*",
              ],
              "Effect": "Allow",
              "Resource": [
                {
                  "Fn::Join": [
                    "",
                    [
                      "arn:",
                      {
                        "Ref": "AWS::Partition",
                      },
                      ":s3:::cdk-accel-assets-111111111111-us-east-1",
                    ],
                  ],
                },
                {
                  "Fn::Join": [
                    "",
                    [
                      "arn:",
                      {
                        "Ref": "AWS::Partition",
                      },
                      ":s3:::cdk-accel-assets-111111111111-us-east-1/*",
                    ],
                  ],
                },
              ],
            },
            {
              "Action": [
                "kms:Decrypt",
                "kms:DescribeKey",
                "kms:Encrypt",
                "kms:ReEncrypt*",
                "kms:GenerateDataKey*",
              ],
              "Effect": "Allow",
              "Resource": "*",
            },
          ],
          "Version": "2012-10-17",
        },
        "PolicyName": "cdk-accel-file-publishing-role-default-policy-111111111111-us-east-1",
        "Roles": [
          {
            "Ref": "FilePublishingRole",
          },
        ],
      },
      "Type": "AWS::IAM::Policy",
    },
    "ImagePublishingRole": {
      "Properties": {
        "AssumeRolePolicyDocument": {
          "Statement": [
            {
              "Action": "sts:AssumeRole",
              "Effect": "Allow",
              "Principal": {
                "AWS": {
                  "Fn::Join": [
                    "",
                    [
                      "arn:",
                      {
                        "Ref": "AWS::Partition",
                      },
                      ":iam::111111111111:root",
                    ],
                  ],
                },
              },
            },
          ],
          "Version": "2012-10-17",
        },
        "RoleName": "cdk-accel-image-publishing-role-111111111111-us-east-1",
      },
      "Type": "AWS::IAM::Role",
    },
    "ImagePublishingRoleDefaultPolicy": {
      "Metadata": {
        "cdk_nag": {
          "rules_to_suppress": [
            {
              "id": "AwsSolutions-IAM5",
              "reason": "Allows only specific policy.",
            },
          ],
        },
      },
      "Properties": {
        "PolicyDocument": {
          "Statement": [
            {
              "Action": [
                "ecr:PutImage",
                "ecr:InitiateLayerUpload",
                "ecr:UploadLayerPart",
                "ecr:CompleteLayerUpload",
                "ecr:BatchCheckLayerAvailability",
                "ecr:DescribeRepositories",
                "ecr:DescribeImages",
                "ecr:BatchGetImage",
                "ecr:GetDownloadUrlForLayer",
              ],
              "Effect": "Allow",
              "Resource": {
                "Fn::Join": [
                  "",
                  [
                    "arn:",
                    {
                      "Ref": "AWS::Partition",
                    },
                    ":ecr:us-east-1:111111111111:repository/cdk-accel-container-assets-111111111111-us-east-1",
                  ],
                ],
              },
            },
            {
              "Action": "ecr:GetAuthorizationToken",
              "Effect": "Allow",
              "Resource": "*",
            },
          ],
          "Version": "2012-10-17",
        },
        "PolicyName": "cdk-accel-image-publishing-role-default-policy-111111111111-us-east-1",
        "Roles": [
          {
            "Ref": "ImagePublishingRole",
          },
        ],
      },
      "Type": "AWS::IAM::Policy",
    },
    "LookupRole": {
      "Metadata": {
        "cdk_nag": {
          "rules_to_suppress": [
            {
              "id": "AwsSolutions-IAM4",
              "reason": "AWS Custom resource provider framework-role created by cdk.",
            },
            {
              "id": "AwsSolutions-IAM5",
              "reason": "Allows only specific policy.",
            },
          ],
        },
      },
      "Properties": {
        "AssumeRolePolicyDocument": {
          "Statement": [
            {
              "Action": "sts:AssumeRole",
              "Effect": "Allow",
              "Principal": {
                "AWS": {
                  "Fn::Join": [
                    "",
                    [
                      "arn:",
                      {
                        "Ref": "AWS::Partition",
                      },
                      ":iam::111111111111:root",
                    ],
                  ],
                },
              },
            },
          ],
          "Version": "2012-10-17",
        },
        "ManagedPolicyArns": [
          {
            "Fn::Join": [
              "",
              [
                "arn:",
                {
                  "Ref": "AWS::Partition",
                },
                ":iam::aws:policy/ReadOnlyAccess",
              ],
            ],
          },
        ],
        "Policies": [
          {
            "PolicyDocument": {
              "Statement": [
                {
                  "Action": "kms:Decrypt",
                  "Effect": "Deny",
                  "Resource": "*",
                  "Sid": "DontReadSecrets",
                },
              ],
              "Version": "2012-10-17",
            },
            "PolicyName": "LookupRolePolicy",
          },
        ],
        "RoleName": "cdk-accel-lookup-role-111111111111-us-east-1",
      },
      "Type": "AWS::IAM::Role",
    },
    "PipelineCrossAccountArtifactsKey6069D325": {
      "Metadata": {
        "cdk_nag": {
          "rules_to_suppress": [
            {
              "id": "AwsSolutions-IAM5",
              "reason": "Allows only specific policy.",
            },
          ],
        },
      },
      "Properties": {
        "PolicyDocument": {
          "Statement": [
            {
              "Action": [
                "kms:Decrypt",
                "kms:DescribeKey",
                "kms:Encrypt",
                "kms:ReEncrypt*",
                "kms:GenerateDataKey*",
              ],
              "Condition": {
                "StringEquals": {
                  "kms:ViaService": "s3.us-east-1.amazonaws.com",
                },
              },
              "Effect": "Allow",
              "Resource": {
                "Fn::Split": [
                  "|",
                  {
                    "Fn::Sub": [
                      "arn:\${AWS::Partition}:kms:*:\${JoinedAccounts}:*",
                      {
                        "JoinedAccounts": {
                          "Fn::Join": [
                            ":*|arn:\${AWS::Partition}:kms:*:",
                            {
                              "Ref": "TrustedAccounts",
                            },
                          ],
                        },
                      },
                    ],
                  },
                ],
              },
              "Sid": "PipelineCrossAccountArtifactsKey",
            },
          ],
          "Version": "2012-10-17",
        },
        "PolicyName": "PipelineCrossAccountArtifactsKey6069D325",
        "Roles": [
          {
            "Ref": "DeploymentActionRole",
          },
        ],
      },
      "Type": "AWS::IAM::Policy",
    },
    "SsmParamAcceleratorVersionFF83282D": {
      "Properties": {
        "Name": "/accelerator/AWSAccelerator-BootstrapStack-111111111111-us-east-1/version",
        "Type": "String",
<<<<<<< HEAD
        "Value": "1.9.2",
=======
        "Value": "1.10.0",
>>>>>>> 26e8805e
      },
      "Type": "AWS::SSM::Parameter",
    },
    "SsmParamStackId521A78D3": {
      "Properties": {
        "Name": "/accelerator/AWSAccelerator-BootstrapStack-111111111111-us-east-1/stack-id",
        "Type": "String",
        "Value": {
          "Ref": "AWS::StackId",
        },
      },
      "Type": "AWS::SSM::Parameter",
    },
    "StagingBucket": {
      "DeletionPolicy": "Retain",
      "Metadata": {
        "cdk_nag": {
          "rules_to_suppress": [
            {
              "id": "AwsSolutions-S1",
              "reason": "StagingBucket has server access logs disabled until the task for access logging completed.",
            },
            {
              "id": "AwsSolutions-S10",
              "reason": "StagingBucket denies insecure requests via the bucket policy.",
            },
          ],
        },
      },
      "Properties": {
        "AccessControl": "Private",
        "BucketEncryption": {
          "ServerSideEncryptionConfiguration": [
            {
              "ServerSideEncryptionByDefault": {
                "KMSMasterKeyID": {
                  "Fn::GetAtt": [
                    "AssetEncryptionKey49BA7B12",
                    "Arn",
                  ],
                },
                "SSEAlgorithm": "aws:kms",
              },
            },
          ],
        },
        "BucketName": "cdk-accel-assets-111111111111-us-east-1",
        "LifecycleConfiguration": {
          "Rules": [
            {
              "Id": "CleanupOldVersions",
              "NoncurrentVersionExpiration": {
                "NoncurrentDays": 365,
              },
              "Status": "Enabled",
            },
          ],
        },
        "OwnershipControls": {
          "Rules": [
            {
              "ObjectOwnership": "BucketOwnerPreferred",
            },
          ],
        },
        "PublicAccessBlockConfiguration": {
          "BlockPublicAcls": true,
          "BlockPublicPolicy": true,
          "IgnorePublicAcls": true,
          "RestrictPublicBuckets": true,
        },
        "VersioningConfiguration": {
          "Status": "Enabled",
        },
      },
      "Type": "AWS::S3::Bucket",
      "UpdateReplacePolicy": "Retain",
    },
    "StagingBucketPolicy83BEDEEE": {
      "Properties": {
        "Bucket": {
          "Ref": "StagingBucket",
        },
        "PolicyDocument": {
          "Statement": [
            {
              "Action": [
                "s3:GetObject*",
                "s3:GetBucket*",
                "s3:List*",
                "s3:DeleteObject*",
                "s3:PutObject",
                "s3:PutObjectLegalHold",
                "s3:PutObjectRetention",
                "s3:PutObjectTagging",
                "s3:PutObjectVersionTagging",
                "s3:Abort*",
              ],
              "Effect": "Allow",
              "Principal": {
                "Service": "cloudformation.amazonaws.com",
              },
              "Resource": [
                {
                  "Fn::GetAtt": [
                    "StagingBucket",
                    "Arn",
                  ],
                },
                {
                  "Fn::Join": [
                    "",
                    [
                      {
                        "Fn::GetAtt": [
                          "StagingBucket",
                          "Arn",
                        ],
                      },
                      "/*",
                    ],
                  ],
                },
              ],
            },
            {
              "Action": [
                "s3:GetObject*",
                "s3:GetBucket*",
                "s3:List*",
                "s3:DeleteObject*",
                "s3:PutObject",
                "s3:PutObjectLegalHold",
                "s3:PutObjectRetention",
                "s3:PutObjectTagging",
                "s3:PutObjectVersionTagging",
                "s3:Abort*",
              ],
              "Effect": "Allow",
              "Principal": {
                "Service": "lambda.amazonaws.com",
              },
              "Resource": [
                {
                  "Fn::GetAtt": [
                    "StagingBucket",
                    "Arn",
                  ],
                },
                {
                  "Fn::Join": [
                    "",
                    [
                      {
                        "Fn::GetAtt": [
                          "StagingBucket",
                          "Arn",
                        ],
                      },
                      "/*",
                    ],
                  ],
                },
              ],
            },
            {
              "Action": "s3:*",
              "Condition": {
                "ArnLike": {
                  "aws:PrincipalARN": [
                    {
                      "Fn::Join": [
                        "",
                        [
                          "arn:",
                          {
                            "Ref": "AWS::Partition",
                          },
                          ":iam::*:role/cdk-accel*",
                        ],
                      ],
                    },
                    {
                      "Fn::Join": [
                        "",
                        [
                          "arn:",
                          {
                            "Ref": "AWS::Partition",
                          },
                          ":iam::*:role/AWSControlTowerExecution",
                        ],
                      ],
                    },
                    {
                      "Fn::Join": [
                        "",
                        [
                          "arn:",
                          {
                            "Ref": "AWS::Partition",
                          },
                          ":iam::*:role/AWSA-Deployment",
                        ],
                      ],
                    },
                  ],
                },
                "StringEquals": {
                  "aws:PrincipalOrgID": "o-asdf123456",
                },
              },
              "Effect": "Allow",
              "Principal": {
                "AWS": "*",
              },
              "Resource": [
                {
                  "Fn::Join": [
                    "",
                    [
                      {
                        "Fn::GetAtt": [
                          "StagingBucket",
                          "Arn",
                        ],
                      },
                      "/*",
                    ],
                  ],
                },
                {
                  "Fn::GetAtt": [
                    "StagingBucket",
                    "Arn",
                  ],
                },
              ],
              "Sid": "cdk-read-write-access",
            },
            {
              "Action": "s3:*",
              "Condition": {
                "Bool": {
                  "aws:SecureTransport": "false",
                },
              },
              "Effect": "Deny",
              "Principal": {
                "AWS": "*",
              },
              "Resource": {
                "Fn::Join": [
                  "",
                  [
                    {
                      "Fn::GetAtt": [
                        "StagingBucket",
                        "Arn",
                      ],
                    },
                    "/*",
                  ],
                ],
              },
              "Sid": "deny-insecure-connections",
            },
          ],
          "Version": "2012-10-17",
        },
      },
      "Type": "AWS::S3::BucketPolicy",
    },
  },
}
`;<|MERGE_RESOLUTION|>--- conflicted
+++ resolved
@@ -948,11 +948,7 @@
       "Properties": {
         "Name": "/accelerator/AWSAccelerator-BootstrapStack-111111111111-us-east-1/version",
         "Type": "String",
-<<<<<<< HEAD
-        "Value": "1.9.2",
-=======
         "Value": "1.10.0",
->>>>>>> 26e8805e
       },
       "Type": "AWS::SSM::Parameter",
     },
