// Jest Snapshot v1, https://goo.gl/fbAQLP

exports[`NetworkVpcEndpointsStack Construct(NetworkVpcEndpointsStack):  Snapshot Test 1`] = `
{
  "Parameters": {
    "SsmParameterValueacceleratorkmslambdakeyarnC96584B6F00A464EAD1953AFF4B05118Parameter": {
      "Default": "/accelerator/kms/lambda/key-arn",
      "Type": "AWS::SSM::Parameter::Value<String>",
    },
    "SsmParameterValueacceleratornetworknetworkFirewallpoliciesacceleratorpolicyarnC96584B6F00A464EAD1953AFF4B05118Parameter": {
      "Default": "/accelerator/network/networkFirewall/policies/accelerator-policy/arn",
      "Type": "AWS::SSM::Parameter::Value<String>",
    },
    "SsmParameterValueacceleratornetworkvpcNetworkEndpointsidC96584B6F00A464EAD1953AFF4B05118Parameter": {
      "Default": "/accelerator/network/vpc/Network-Endpoints/id",
      "Type": "AWS::SSM::Parameter::Value<String>",
    },
    "SsmParameterValueacceleratornetworkvpcNetworkEndpointsrouteTableNetworkEndpointsAidC96584B6F00A464EAD1953AFF4B05118Parameter": {
      "Default": "/accelerator/network/vpc/Network-Endpoints/routeTable/Network-Endpoints-A/id",
      "Type": "AWS::SSM::Parameter::Value<String>",
    },
    "SsmParameterValueacceleratornetworkvpcNetworkEndpointsrouteTableNetworkEndpointsBidC96584B6F00A464EAD1953AFF4B05118Parameter": {
      "Default": "/accelerator/network/vpc/Network-Endpoints/routeTable/Network-Endpoints-B/id",
      "Type": "AWS::SSM::Parameter::Value<String>",
    },
    "SsmParameterValueacceleratornetworkvpcNetworkEndpointsrouteTableNetworkEndpointsTgwAidC96584B6F00A464EAD1953AFF4B05118Parameter": {
      "Default": "/accelerator/network/vpc/Network-Endpoints/routeTable/Network-Endpoints-Tgw-A/id",
      "Type": "AWS::SSM::Parameter::Value<String>",
    },
    "SsmParameterValueacceleratornetworkvpcNetworkEndpointsrouteTableNetworkEndpointsTgwBidC96584B6F00A464EAD1953AFF4B05118Parameter": {
      "Default": "/accelerator/network/vpc/Network-Endpoints/routeTable/Network-Endpoints-Tgw-B/id",
      "Type": "AWS::SSM::Parameter::Value<String>",
    },
    "SsmParameterValueacceleratornetworkvpcNetworkEndpointssecurityGroupNetworkEndpointsCustomEndpointSgidC96584B6F00A464EAD1953AFF4B05118Parameter": {
      "Default": "/accelerator/network/vpc/Network-Endpoints/securityGroup/Network-Endpoints-CustomEndpointSg/id",
      "Type": "AWS::SSM::Parameter::Value<String>",
    },
    "SsmParameterValueacceleratornetworkvpcNetworkEndpointssubnetNetworkEndpointsAidC96584B6F00A464EAD1953AFF4B05118Parameter": {
      "Default": "/accelerator/network/vpc/Network-Endpoints/subnet/Network-Endpoints-A/id",
      "Type": "AWS::SSM::Parameter::Value<String>",
    },
    "SsmParameterValueacceleratornetworkvpcNetworkEndpointssubnetNetworkEndpointsBidC96584B6F00A464EAD1953AFF4B05118Parameter": {
      "Default": "/accelerator/network/vpc/Network-Endpoints/subnet/Network-Endpoints-B/id",
      "Type": "AWS::SSM::Parameter::Value<String>",
    },
    "SsmParameterValueacceleratornetworkvpcNetworkEndpointssubnetNetworkEndpointsTgwAttachAidC96584B6F00A464EAD1953AFF4B05118Parameter": {
      "Default": "/accelerator/network/vpc/Network-Endpoints/subnet/Network-EndpointsTgwAttach-A/id",
      "Type": "AWS::SSM::Parameter::Value<String>",
    },
    "SsmParameterValueacceleratornetworkvpcNetworkEndpointssubnetNetworkEndpointsTgwAttachBidC96584B6F00A464EAD1953AFF4B05118Parameter": {
      "Default": "/accelerator/network/vpc/Network-Endpoints/subnet/Network-EndpointsTgwAttach-B/id",
      "Type": "AWS::SSM::Parameter::Value<String>",
    },
    "SsmParameterValueacceleratornetworkvpcNetworkInspectionidC96584B6F00A464EAD1953AFF4B05118Parameter": {
      "Default": "/accelerator/network/vpc/Network-Inspection/id",
      "Type": "AWS::SSM::Parameter::Value<String>",
    },
    "SsmParameterValueacceleratornetworkvpcNetworkInspectionrouteTableNetworkInspectionAidC96584B6F00A464EAD1953AFF4B05118Parameter": {
      "Default": "/accelerator/network/vpc/Network-Inspection/routeTable/Network-Inspection-A/id",
      "Type": "AWS::SSM::Parameter::Value<String>",
    },
    "SsmParameterValueacceleratornetworkvpcNetworkInspectionrouteTableNetworkInspectionBidC96584B6F00A464EAD1953AFF4B05118Parameter": {
      "Default": "/accelerator/network/vpc/Network-Inspection/routeTable/Network-Inspection-B/id",
      "Type": "AWS::SSM::Parameter::Value<String>",
    },
    "SsmParameterValueacceleratornetworkvpcNetworkInspectionrouteTableNetworkInspectionGatewayidC96584B6F00A464EAD1953AFF4B05118Parameter": {
      "Default": "/accelerator/network/vpc/Network-Inspection/routeTable/Network-Inspection-Gateway/id",
      "Type": "AWS::SSM::Parameter::Value<String>",
    },
    "SsmParameterValueacceleratornetworkvpcNetworkInspectionrouteTableNetworkInspectionLocalRtAidC96584B6F00A464EAD1953AFF4B05118Parameter": {
      "Default": "/accelerator/network/vpc/Network-Inspection/routeTable/Network-Inspection-Local-Rt-A/id",
      "Type": "AWS::SSM::Parameter::Value<String>",
    },
    "SsmParameterValueacceleratornetworkvpcNetworkInspectionrouteTableNetworkInspectionTgwAidC96584B6F00A464EAD1953AFF4B05118Parameter": {
      "Default": "/accelerator/network/vpc/Network-Inspection/routeTable/Network-Inspection-Tgw-A/id",
      "Type": "AWS::SSM::Parameter::Value<String>",
    },
    "SsmParameterValueacceleratornetworkvpcNetworkInspectionrouteTableNetworkInspectionTgwBidC96584B6F00A464EAD1953AFF4B05118Parameter": {
      "Default": "/accelerator/network/vpc/Network-Inspection/routeTable/Network-Inspection-Tgw-B/id",
      "Type": "AWS::SSM::Parameter::Value<String>",
    },
    "SsmParameterValueacceleratornetworkvpcNetworkInspectionsubnetNetworkInspectionAidC96584B6F00A464EAD1953AFF4B05118Parameter": {
      "Default": "/accelerator/network/vpc/Network-Inspection/subnet/Network-Inspection-A/id",
      "Type": "AWS::SSM::Parameter::Value<String>",
    },
    "SsmParameterValueacceleratornetworkvpcNetworkInspectionsubnetNetworkInspectionBidC96584B6F00A464EAD1953AFF4B05118Parameter": {
      "Default": "/accelerator/network/vpc/Network-Inspection/subnet/Network-Inspection-B/id",
      "Type": "AWS::SSM::Parameter::Value<String>",
    },
    "SsmParameterValueacceleratornetworkvpcNetworkInspectionsubnetNetworkInspectionLocalAidC96584B6F00A464EAD1953AFF4B05118Parameter": {
      "Default": "/accelerator/network/vpc/Network-Inspection/subnet/Network-Inspection-Local-A/id",
      "Type": "AWS::SSM::Parameter::Value<String>",
    },
    "SsmParameterValueacceleratornetworkvpcNetworkInspectionsubnetNetworkInspectionTgwAttachAidC96584B6F00A464EAD1953AFF4B05118Parameter": {
      "Default": "/accelerator/network/vpc/Network-Inspection/subnet/Network-InspectionTgwAttach-A/id",
      "Type": "AWS::SSM::Parameter::Value<String>",
    },
    "SsmParameterValueacceleratornetworkvpcNetworkInspectionsubnetNetworkInspectionTgwAttachBidC96584B6F00A464EAD1953AFF4B05118Parameter": {
      "Default": "/accelerator/network/vpc/Network-Inspection/subnet/Network-InspectionTgwAttach-B/id",
      "Type": "AWS::SSM::Parameter::Value<String>",
    },
    "SsmParameterValueacceleratornetworkvpcNetworkSecondaryidC96584B6F00A464EAD1953AFF4B05118Parameter": {
      "Default": "/accelerator/network/vpc/Network-Secondary/id",
      "Type": "AWS::SSM::Parameter::Value<String>",
    },
    "SsmParameterValueacceleratornetworkvpcNetworkSecondaryrouteTableNetworkSecondaryARtidC96584B6F00A464EAD1953AFF4B05118Parameter": {
      "Default": "/accelerator/network/vpc/Network-Secondary/routeTable/Network-Secondary-A-Rt/id",
      "Type": "AWS::SSM::Parameter::Value<String>",
    },
    "SsmParameterValueacceleratornetworkvpcNetworkSecondaryrouteTableNetworkSecondaryBRtidC96584B6F00A464EAD1953AFF4B05118Parameter": {
      "Default": "/accelerator/network/vpc/Network-Secondary/routeTable/Network-Secondary-B-Rt/id",
      "Type": "AWS::SSM::Parameter::Value<String>",
    },
    "SsmParameterValueacceleratornetworkvpcNetworkSecondaryrouteTableNetworkSecondaryCRtidC96584B6F00A464EAD1953AFF4B05118Parameter": {
      "Default": "/accelerator/network/vpc/Network-Secondary/routeTable/Network-Secondary-C-Rt/id",
      "Type": "AWS::SSM::Parameter::Value<String>",
    },
    "SsmParameterValueacceleratornetworkvpcNetworkSecondaryrouteTableNetworkSecondaryDRtidC96584B6F00A464EAD1953AFF4B05118Parameter": {
      "Default": "/accelerator/network/vpc/Network-Secondary/routeTable/Network-Secondary-D-Rt/id",
      "Type": "AWS::SSM::Parameter::Value<String>",
    },
    "SsmParameterValueacceleratornetworkvpcNetworkSecondarysubnetNetworkSecondaryAidC96584B6F00A464EAD1953AFF4B05118Parameter": {
      "Default": "/accelerator/network/vpc/Network-Secondary/subnet/Network-Secondary-A/id",
      "Type": "AWS::SSM::Parameter::Value<String>",
    },
    "SsmParameterValueacceleratornetworkvpcNetworkSecondarysubnetNetworkSecondaryBidC96584B6F00A464EAD1953AFF4B05118Parameter": {
      "Default": "/accelerator/network/vpc/Network-Secondary/subnet/Network-Secondary-B/id",
      "Type": "AWS::SSM::Parameter::Value<String>",
    },
    "SsmParameterValueacceleratornetworkvpcNetworkSecondarysubnetNetworkSecondaryCidC96584B6F00A464EAD1953AFF4B05118Parameter": {
      "Default": "/accelerator/network/vpc/Network-Secondary/subnet/Network-Secondary-C/id",
      "Type": "AWS::SSM::Parameter::Value<String>",
    },
    "SsmParameterValueacceleratornetworkvpcNetworkSecondarysubnetNetworkSecondaryDidC96584B6F00A464EAD1953AFF4B05118Parameter": {
      "Default": "/accelerator/network/vpc/Network-Secondary/subnet/Network-Secondary-D/id",
      "Type": "AWS::SSM::Parameter::Value<String>",
    },
    "SsmParameterValueacceleratornetworkvpcNetworkSecondarysubnetNetworkSecondaryDualStackidC96584B6F00A464EAD1953AFF4B05118Parameter": {
      "Default": "/accelerator/network/vpc/Network-Secondary/subnet/Network-Secondary-Dual-Stack/id",
      "Type": "AWS::SSM::Parameter::Value<String>",
    },
    "SsmParameterValueacceleratornetworkvpcNetworkSecondarysubnetNetworkSecondaryIpv6OnlyidC96584B6F00A464EAD1953AFF4B05118Parameter": {
      "Default": "/accelerator/network/vpc/Network-Secondary/subnet/Network-Secondary-Ipv6-Only/id",
      "Type": "AWS::SSM::Parameter::Value<String>",
    },
    "SsmParameterValueacceleratornetworkvpcNetworkSecondarysubnetNetworkSecondaryOutposts1idC96584B6F00A464EAD1953AFF4B05118Parameter": {
      "Default": "/accelerator/network/vpc/Network-Secondary/subnet/Network-Secondary-Outposts-1/id",
      "Type": "AWS::SSM::Parameter::Value<String>",
    },
    "SsmParameterValueacceleratornetworkvpcNetworkSecondarysubnetNetworkSecondaryOutpostsAidC96584B6F00A464EAD1953AFF4B05118Parameter": {
      "Default": "/accelerator/network/vpc/Network-Secondary/subnet/Network-Secondary-Outposts-A/id",
      "Type": "AWS::SSM::Parameter::Value<String>",
    },
    "SsmParameterValueacceleratornetworkvpcWorkloadTemplateidC96584B6F00A464EAD1953AFF4B05118Parameter": {
      "Default": "/accelerator/network/vpc/Workload-Template/id",
      "Type": "AWS::SSM::Parameter::Value<String>",
    },
    "SsmParameterValueacceleratornetworkvpcWorkloadTemplaterouteTableWorkloadARtidC96584B6F00A464EAD1953AFF4B05118Parameter": {
      "Default": "/accelerator/network/vpc/Workload-Template/routeTable/Workload-A-Rt/id",
      "Type": "AWS::SSM::Parameter::Value<String>",
    },
    "SsmParameterValueacceleratornetworkvpcWorkloadTemplaterouteTableWorkloadBRtidC96584B6F00A464EAD1953AFF4B05118Parameter": {
      "Default": "/accelerator/network/vpc/Workload-Template/routeTable/Workload-B-Rt/id",
      "Type": "AWS::SSM::Parameter::Value<String>",
    },
    "SsmParameterValueacceleratornetworkvpcWorkloadTemplatesubnetWorkloadAidC96584B6F00A464EAD1953AFF4B05118Parameter": {
      "Default": "/accelerator/network/vpc/Workload-Template/subnet/Workload-A/id",
      "Type": "AWS::SSM::Parameter::Value<String>",
    },
    "SsmParameterValueacceleratornetworkvpcWorkloadTemplatesubnetWorkloadBidC96584B6F00A464EAD1953AFF4B05118Parameter": {
      "Default": "/accelerator/network/vpc/Workload-Template/subnet/Workload-B/id",
      "Type": "AWS::SSM::Parameter::Value<String>",
    },
  },
  "Resources": {
    "AcceleratorFirewallFlowLogGroupC8720B1F": {
      "DeletionPolicy": "Retain",
      "Properties": {
        "RetentionInDays": 3653,
      },
      "Type": "AWS::Logs::LogGroup",
      "UpdateReplacePolicy": "Retain",
    },
    "AcceleratorInboundEpSecurityGroup562F5EAB": {
      "Metadata": {
        "cdk_nag": {
          "rules_to_suppress": [
            {
              "id": "AwsSolutions-EC23",
              "reason": "Allowed access for interface endpoints",
            },
          ],
        },
      },
      "Properties": {
        "GroupDescription": "AWS Route 53 Resolver endpoint - accelerator-inbound",
        "GroupName": "ep_accelerator-inbound_sg",
        "SecurityGroupEgress": [
          {
            "CidrIp": "127.0.0.1/32",
            "IpProtocol": "-1",
          },
        ],
        "SecurityGroupIngress": [
          {
            "CidrIp": "0.0.0.0/0",
            "FromPort": 53,
            "IpProtocol": "tcp",
            "ToPort": 53,
          },
          {
            "CidrIp": "0.0.0.0/0",
            "FromPort": 53,
            "IpProtocol": "udp",
            "ToPort": 53,
          },
        ],
        "Tags": [
          {
            "Key": "Name",
            "Value": "ep_accelerator-inbound_sg",
          },
        ],
        "VpcId": {
          "Ref": "SsmParameterValueacceleratornetworkvpcNetworkEndpointsidC96584B6F00A464EAD1953AFF4B05118Parameter",
        },
      },
      "Type": "AWS::EC2::SecurityGroup",
    },
    "AcceleratorInboundResolverEndpoint45B4F44C": {
      "Properties": {
        "Direction": "INBOUND",
        "IpAddresses": [
          {
            "SubnetId": {
              "Ref": "SsmParameterValueacceleratornetworkvpcNetworkEndpointssubnetNetworkEndpointsAidC96584B6F00A464EAD1953AFF4B05118Parameter",
            },
          },
          {
            "SubnetId": {
              "Ref": "SsmParameterValueacceleratornetworkvpcNetworkEndpointssubnetNetworkEndpointsBidC96584B6F00A464EAD1953AFF4B05118Parameter",
            },
          },
        ],
        "Name": "accelerator-inbound",
        "SecurityGroupIds": [
          {
            "Ref": "AcceleratorInboundEpSecurityGroup562F5EAB",
          },
        ],
        "Tags": [
          {
            "Key": "Name",
            "Value": "accelerator-inbound",
          },
        ],
      },
      "Type": "AWS::Route53Resolver::ResolverEndpoint",
    },
    "AcceleratorOutboundEpSecurityGroup37D346D3": {
      "Properties": {
        "GroupDescription": "AWS Route 53 Resolver endpoint - accelerator-outbound",
        "GroupName": "ep_accelerator-outbound_sg",
        "SecurityGroupEgress": [
          {
            "CidrIp": "0.0.0.0/0",
            "FromPort": 53,
            "IpProtocol": "tcp",
            "ToPort": 53,
          },
          {
            "CidrIp": "0.0.0.0/0",
            "FromPort": 53,
            "IpProtocol": "udp",
            "ToPort": 53,
          },
        ],
        "SecurityGroupIngress": [],
        "Tags": [
          {
            "Key": "Name",
            "Value": "ep_accelerator-outbound_sg",
          },
        ],
        "VpcId": {
          "Ref": "SsmParameterValueacceleratornetworkvpcNetworkEndpointsidC96584B6F00A464EAD1953AFF4B05118Parameter",
        },
      },
      "Type": "AWS::EC2::SecurityGroup",
    },
    "AcceleratorOutboundResolverEndpoint67D7E14C": {
      "Properties": {
        "Direction": "OUTBOUND",
        "IpAddresses": [
          {
            "SubnetId": {
              "Ref": "SsmParameterValueacceleratornetworkvpcNetworkEndpointssubnetNetworkEndpointsAidC96584B6F00A464EAD1953AFF4B05118Parameter",
            },
          },
          {
            "SubnetId": {
              "Ref": "SsmParameterValueacceleratornetworkvpcNetworkEndpointssubnetNetworkEndpointsBidC96584B6F00A464EAD1953AFF4B05118Parameter",
            },
          },
        ],
        "Name": "accelerator-outbound",
        "SecurityGroupIds": [
          {
            "Ref": "AcceleratorOutboundEpSecurityGroup37D346D3",
          },
        ],
        "Tags": [
          {
            "Key": "Name",
            "Value": "accelerator-outbound",
          },
        ],
      },
      "Type": "AWS::Route53Resolver::ResolverEndpoint",
    },
    "AzIdFirewallFlowLogGroup1F60EDC3": {
      "DeletionPolicy": "Retain",
      "Properties": {
        "RetentionInDays": 3653,
      },
      "Type": "AWS::Logs::LogGroup",
      "UpdateReplacePolicy": "Retain",
    },
    "CustomGetIpamSubnetCidrCustomResourceProviderHandler8C11DBB5": {
      "DependsOn": [
        "CustomGetIpamSubnetCidrCustomResourceProviderRoleADF93CF4",
      ],
      "Properties": {
        "Code": {
          "S3Bucket": "cdk-hnb659fds-assets-555555555555-us-east-1",
          "S3Key": "REPLACED-GENERATED-NAME.zip",
        },
        "Handler": "__entrypoint__.handler",
        "MemorySize": 128,
        "Role": {
          "Fn::GetAtt": [
            "CustomGetIpamSubnetCidrCustomResourceProviderRoleADF93CF4",
            "Arn",
          ],
        },
        "Runtime": "nodejs18.x",
        "Timeout": 900,
      },
      "Type": "AWS::Lambda::Function",
    },
    "CustomGetIpamSubnetCidrCustomResourceProviderLogGroup655A9FB7": {
      "DeletionPolicy": "Delete",
      "Properties": {
        "LogGroupName": {
          "Fn::Join": [
            "",
            [
              "/aws/lambda/",
              {
                "Ref": "CustomGetIpamSubnetCidrCustomResourceProviderHandler8C11DBB5",
              },
            ],
          ],
        },
        "RetentionInDays": 3653,
      },
      "Type": "AWS::Logs::LogGroup",
      "UpdateReplacePolicy": "Delete",
    },
    "CustomGetIpamSubnetCidrCustomResourceProviderRoleADF93CF4": {
      "Properties": {
        "AssumeRolePolicyDocument": {
          "Statement": [
            {
              "Action": "sts:AssumeRole",
              "Effect": "Allow",
              "Principal": {
                "Service": "lambda.amazonaws.com",
              },
            },
          ],
          "Version": "2012-10-17",
        },
        "ManagedPolicyArns": [
          {
            "Fn::Sub": "arn:\${AWS::Partition}:iam::aws:policy/service-role/AWSLambdaBasicExecutionRole",
          },
        ],
        "Policies": [
          {
            "PolicyDocument": {
              "Statement": [
                {
                  "Action": [
                    "sts:AssumeRole",
                  ],
                  "Effect": "Allow",
                  "Resource": "*",
                },
                {
                  "Action": [
                    "ec2:DescribeSubnets",
                    "ssm:GetParameter",
                  ],
                  "Effect": "Allow",
                  "Resource": "*",
                },
              ],
              "Version": "2012-10-17",
            },
            "PolicyName": "Inline",
          },
        ],
      },
      "Type": "AWS::IAM::Role",
    },
    "CustomGetNetworkFirewallEndpointCustomResourceProviderHandler2EF030A1": {
      "DependsOn": [
        "CustomGetNetworkFirewallEndpointCustomResourceProviderRole540B9917",
      ],
      "Properties": {
        "Code": {
          "S3Bucket": "cdk-hnb659fds-assets-555555555555-us-east-1",
          "S3Key": "REPLACED-GENERATED-NAME.zip",
        },
        "Handler": "__entrypoint__.handler",
        "MemorySize": 128,
        "Role": {
          "Fn::GetAtt": [
            "CustomGetNetworkFirewallEndpointCustomResourceProviderRole540B9917",
            "Arn",
          ],
        },
        "Runtime": "nodejs18.x",
        "Timeout": 900,
      },
      "Type": "AWS::Lambda::Function",
    },
    "CustomGetNetworkFirewallEndpointCustomResourceProviderLogGroup98AC3B14": {
      "DeletionPolicy": "Delete",
      "Properties": {
        "LogGroupName": {
          "Fn::Join": [
            "",
            [
              "/aws/lambda/",
              {
                "Ref": "CustomGetNetworkFirewallEndpointCustomResourceProviderHandler2EF030A1",
              },
            ],
          ],
        },
        "RetentionInDays": 3653,
      },
      "Type": "AWS::Logs::LogGroup",
      "UpdateReplacePolicy": "Delete",
    },
    "CustomGetNetworkFirewallEndpointCustomResourceProviderRole540B9917": {
      "Properties": {
        "AssumeRolePolicyDocument": {
          "Statement": [
            {
              "Action": "sts:AssumeRole",
              "Effect": "Allow",
              "Principal": {
                "Service": "lambda.amazonaws.com",
              },
            },
          ],
          "Version": "2012-10-17",
        },
        "ManagedPolicyArns": [
          {
            "Fn::Sub": "arn:\${AWS::Partition}:iam::aws:policy/service-role/AWSLambdaBasicExecutionRole",
          },
        ],
        "Policies": [
          {
            "PolicyDocument": {
              "Statement": [
                {
                  "Action": [
                    "ec2:DescribeAvailabilityZones",
                    "network-firewall:DescribeFirewall",
                  ],
                  "Effect": "Allow",
                  "Resource": "*",
                },
              ],
              "Version": "2012-10-17",
            },
            "PolicyName": "Inline",
          },
        ],
      },
      "Type": "AWS::IAM::Role",
    },
    "InboundEndpointLocalEpSecurityGroup4A3F8547": {
      "Metadata": {
        "cdk_nag": {
          "rules_to_suppress": [
            {
              "id": "AwsSolutions-EC23",
              "reason": "Allowed access for interface endpoints",
            },
          ],
        },
      },
      "Properties": {
        "GroupDescription": "AWS Route 53 Resolver endpoint - inbound-endpoint-local",
        "GroupName": "ep_inbound-endpoint-local_sg",
        "SecurityGroupEgress": [
          {
            "CidrIp": "127.0.0.1/32",
            "IpProtocol": "-1",
          },
        ],
        "SecurityGroupIngress": [
          {
            "CidrIp": "0.0.0.0/0",
            "FromPort": 53,
            "IpProtocol": "tcp",
            "ToPort": 53,
          },
          {
            "CidrIp": "0.0.0.0/0",
            "FromPort": 53,
            "IpProtocol": "udp",
            "ToPort": 53,
          },
        ],
        "Tags": [
          {
            "Key": "Name",
            "Value": "ep_inbound-endpoint-local_sg",
          },
        ],
        "VpcId": {
          "Ref": "SsmParameterValueacceleratornetworkvpcNetworkSecondaryidC96584B6F00A464EAD1953AFF4B05118Parameter",
        },
      },
      "Type": "AWS::EC2::SecurityGroup",
    },
    "InboundEndpointLocalResolverEndpointB3CA66C8": {
      "Properties": {
        "Direction": "INBOUND",
        "IpAddresses": [
          {
            "SubnetId": {
              "Ref": "SsmParameterValueacceleratornetworkvpcNetworkSecondarysubnetNetworkSecondaryAidC96584B6F00A464EAD1953AFF4B05118Parameter",
            },
          },
          {
            "SubnetId": {
              "Ref": "SsmParameterValueacceleratornetworkvpcNetworkSecondarysubnetNetworkSecondaryBidC96584B6F00A464EAD1953AFF4B05118Parameter",
            },
          },
        ],
        "Name": "inbound-endpoint-local",
        "SecurityGroupIds": [
          {
            "Ref": "InboundEndpointLocalEpSecurityGroup4A3F8547",
          },
        ],
        "Tags": [
          {
            "Key": "Name",
            "Value": "inbound-endpoint-local",
          },
        ],
      },
      "Type": "AWS::Route53Resolver::ResolverEndpoint",
    },
    "NetworkEndpointsVpcAccessAnalyzerEp6343FDB8": {
      "Properties": {
        "PolicyDocument": {
          "Statement": [
            {
              "Action": "*",
              "Condition": {
                "StringEquals": {
                  "aws:PrincipalOrgID": "o-asdf123456",
                },
              },
              "Effect": "Allow",
              "Principal": {
                "AWS": "*",
              },
              "Resource": "*",
              "Sid": "AllowRequestsByOrgsIdentities",
            },
            {
              "Action": "*",
              "Condition": {
                "Bool": {
                  "aws:PrincipalIsAWSService": "true",
                },
              },
              "Effect": "Allow",
              "Principal": {
                "AWS": "*",
              },
              "Resource": "*",
              "Sid": "AllowRequestsByAWSServicePrincipals",
            },
          ],
          "Version": "2012-10-17",
        },
        "PrivateDnsEnabled": false,
        "SecurityGroupIds": [
          {
            "Ref": "SsmParameterValueacceleratornetworkvpcNetworkEndpointssecurityGroupNetworkEndpointsCustomEndpointSgidC96584B6F00A464EAD1953AFF4B05118Parameter",
          },
        ],
        "ServiceName": "com.amazonaws.us-east-1.access-analyzer",
        "SubnetIds": [
          {
            "Ref": "SsmParameterValueacceleratornetworkvpcNetworkEndpointssubnetNetworkEndpointsAidC96584B6F00A464EAD1953AFF4B05118Parameter",
          },
          {
            "Ref": "SsmParameterValueacceleratornetworkvpcNetworkEndpointssubnetNetworkEndpointsBidC96584B6F00A464EAD1953AFF4B05118Parameter",
          },
        ],
        "VpcEndpointType": "Interface",
        "VpcId": {
          "Ref": "SsmParameterValueacceleratornetworkvpcNetworkEndpointsidC96584B6F00A464EAD1953AFF4B05118Parameter",
        },
      },
      "Type": "AWS::EC2::VPCEndpoint",
    },
    "NetworkEndpointsVpcCodeartifactApiEp2E4B51E8": {
      "Properties": {
        "PolicyDocument": {
          "Statement": [
            {
              "Action": "*",
              "Condition": {
                "StringEquals": {
                  "aws:PrincipalOrgID": "o-asdf123456",
                },
              },
              "Effect": "Allow",
              "Principal": {
                "AWS": "*",
              },
              "Resource": "*",
              "Sid": "AllowRequestsByOrgsIdentities",
            },
            {
              "Action": "*",
              "Condition": {
                "Bool": {
                  "aws:PrincipalIsAWSService": "true",
                },
              },
              "Effect": "Allow",
              "Principal": {
                "AWS": "*",
              },
              "Resource": "*",
              "Sid": "AllowRequestsByAWSServicePrincipals",
            },
          ],
          "Version": "2012-10-17",
        },
        "PrivateDnsEnabled": false,
        "SecurityGroupIds": [
          {
            "Ref": "NetworkEndpointsVpchttpsEpSecurityGroup90D555DD",
          },
        ],
        "ServiceName": "com.amazonaws.us-east-1.codeartifact.api",
        "SubnetIds": [
          {
            "Ref": "SsmParameterValueacceleratornetworkvpcNetworkEndpointssubnetNetworkEndpointsAidC96584B6F00A464EAD1953AFF4B05118Parameter",
          },
          {
            "Ref": "SsmParameterValueacceleratornetworkvpcNetworkEndpointssubnetNetworkEndpointsBidC96584B6F00A464EAD1953AFF4B05118Parameter",
          },
        ],
        "VpcEndpointType": "Interface",
        "VpcId": {
          "Ref": "SsmParameterValueacceleratornetworkvpcNetworkEndpointsidC96584B6F00A464EAD1953AFF4B05118Parameter",
        },
      },
      "Type": "AWS::EC2::VPCEndpoint",
    },
    "NetworkEndpointsVpcCodeartifactRepositoriesEp7F59D69F": {
      "Properties": {
        "PolicyDocument": {
          "Statement": [
            {
              "Action": "*",
              "Condition": {
                "StringEquals": {
                  "aws:PrincipalOrgID": "o-asdf123456",
                },
              },
              "Effect": "Allow",
              "Principal": {
                "AWS": "*",
              },
              "Resource": "*",
              "Sid": "AllowRequestsByOrgsIdentities",
            },
            {
              "Action": "*",
              "Condition": {
                "Bool": {
                  "aws:PrincipalIsAWSService": "true",
                },
              },
              "Effect": "Allow",
              "Principal": {
                "AWS": "*",
              },
              "Resource": "*",
              "Sid": "AllowRequestsByAWSServicePrincipals",
            },
          ],
          "Version": "2012-10-17",
        },
        "PrivateDnsEnabled": false,
        "SecurityGroupIds": [
          {
            "Ref": "NetworkEndpointsVpchttpsEpSecurityGroup90D555DD",
          },
        ],
        "ServiceName": "com.amazonaws.us-east-1.codeartifact.repositories",
        "SubnetIds": [
          {
            "Ref": "SsmParameterValueacceleratornetworkvpcNetworkEndpointssubnetNetworkEndpointsAidC96584B6F00A464EAD1953AFF4B05118Parameter",
          },
          {
            "Ref": "SsmParameterValueacceleratornetworkvpcNetworkEndpointssubnetNetworkEndpointsBidC96584B6F00A464EAD1953AFF4B05118Parameter",
          },
        ],
        "VpcEndpointType": "Interface",
        "VpcId": {
          "Ref": "SsmParameterValueacceleratornetworkvpcNetworkEndpointsidC96584B6F00A464EAD1953AFF4B05118Parameter",
        },
      },
      "Type": "AWS::EC2::VPCEndpoint",
    },
    "NetworkEndpointsVpcDynamodbA4771DEC": {
      "Properties": {
        "PolicyDocument": {
          "Statement": [
            {
              "Action": "*",
              "Condition": {
                "StringEquals": {
                  "aws:PrincipalOrgID": "o-asdf123456",
                },
              },
              "Effect": "Allow",
              "Principal": {
                "AWS": "*",
              },
              "Resource": "*",
              "Sid": "AllowRequestsByOrgsIdentities",
            },
            {
              "Action": "*",
              "Condition": {
                "Bool": {
                  "aws:PrincipalIsAWSService": "true",
                },
              },
              "Effect": "Allow",
              "Principal": {
                "AWS": "*",
              },
              "Resource": "*",
              "Sid": "AllowRequestsByAWSServicePrincipals",
            },
          ],
          "Version": "2012-10-17",
        },
        "RouteTableIds": [
          {
            "Ref": "SsmParameterValueacceleratornetworkvpcNetworkEndpointsrouteTableNetworkEndpointsAidC96584B6F00A464EAD1953AFF4B05118Parameter",
          },
          {
            "Ref": "SsmParameterValueacceleratornetworkvpcNetworkEndpointsrouteTableNetworkEndpointsBidC96584B6F00A464EAD1953AFF4B05118Parameter",
          },
        ],
        "ServiceName": {
          "Fn::Join": [
            "",
            [
              "com.amazonaws.",
              {
                "Ref": "AWS::Region",
              },
              ".dynamodb",
            ],
          ],
        },
        "VpcId": {
          "Ref": "SsmParameterValueacceleratornetworkvpcNetworkEndpointsidC96584B6F00A464EAD1953AFF4B05118Parameter",
        },
      },
      "Type": "AWS::EC2::VPCEndpoint",
    },
    "NetworkEndpointsVpcEc2Ep783F3682": {
      "Properties": {
        "PolicyDocument": {
          "Statement": [
            {
              "Action": "*",
              "Condition": {
                "StringEquals": {
                  "aws:PrincipalOrgID": "o-asdf123456",
                },
              },
              "Effect": "Allow",
              "Principal": {
                "AWS": "*",
              },
              "Resource": "*",
              "Sid": "AllowRequestsByOrgsIdentities",
            },
            {
              "Action": "*",
              "Condition": {
                "Bool": {
                  "aws:PrincipalIsAWSService": "true",
                },
              },
              "Effect": "Allow",
              "Principal": {
                "AWS": "*",
              },
              "Resource": "*",
              "Sid": "AllowRequestsByAWSServicePrincipals",
            },
          ],
          "Version": "2012-10-17",
        },
        "PrivateDnsEnabled": false,
        "SecurityGroupIds": [
          {
            "Ref": "NetworkEndpointsVpchttpsEpSecurityGroup90D555DD",
          },
        ],
        "ServiceName": "com.amazonaws.us-east-1.ec2",
        "SubnetIds": [
          {
            "Ref": "SsmParameterValueacceleratornetworkvpcNetworkEndpointssubnetNetworkEndpointsAidC96584B6F00A464EAD1953AFF4B05118Parameter",
          },
          {
            "Ref": "SsmParameterValueacceleratornetworkvpcNetworkEndpointssubnetNetworkEndpointsBidC96584B6F00A464EAD1953AFF4B05118Parameter",
          },
        ],
        "VpcEndpointType": "Interface",
        "VpcId": {
          "Ref": "SsmParameterValueacceleratornetworkvpcNetworkEndpointsidC96584B6F00A464EAD1953AFF4B05118Parameter",
        },
      },
      "Type": "AWS::EC2::VPCEndpoint",
    },
    "NetworkEndpointsVpcEc2messagesEpA54B71D8": {
      "Properties": {
        "PolicyDocument": {
          "Statement": [
            {
              "Action": "*",
              "Condition": {
                "StringEquals": {
                  "aws:PrincipalOrgID": "o-asdf123456",
                },
              },
              "Effect": "Allow",
              "Principal": {
                "AWS": "*",
              },
              "Resource": "*",
              "Sid": "AllowRequestsByOrgsIdentities",
            },
            {
              "Action": "*",
              "Condition": {
                "Bool": {
                  "aws:PrincipalIsAWSService": "true",
                },
              },
              "Effect": "Allow",
              "Principal": {
                "AWS": "*",
              },
              "Resource": "*",
              "Sid": "AllowRequestsByAWSServicePrincipals",
            },
          ],
          "Version": "2012-10-17",
        },
        "PrivateDnsEnabled": false,
        "SecurityGroupIds": [
          {
            "Ref": "NetworkEndpointsVpchttpsEpSecurityGroup90D555DD",
          },
        ],
        "ServiceName": "com.amazonaws.us-east-1.ec2messages",
        "SubnetIds": [
          {
            "Ref": "SsmParameterValueacceleratornetworkvpcNetworkEndpointssubnetNetworkEndpointsAidC96584B6F00A464EAD1953AFF4B05118Parameter",
          },
          {
            "Ref": "SsmParameterValueacceleratornetworkvpcNetworkEndpointssubnetNetworkEndpointsBidC96584B6F00A464EAD1953AFF4B05118Parameter",
          },
        ],
        "VpcEndpointType": "Interface",
        "VpcId": {
          "Ref": "SsmParameterValueacceleratornetworkvpcNetworkEndpointsidC96584B6F00A464EAD1953AFF4B05118Parameter",
        },
      },
      "Type": "AWS::EC2::VPCEndpoint",
    },
    "NetworkEndpointsVpcEcrDkrEp3906D7BF": {
      "Properties": {
        "PolicyDocument": {
          "Statement": [
            {
              "Action": "*",
              "Condition": {
                "StringEquals": {
                  "aws:PrincipalOrgID": "o-asdf123456",
                },
              },
              "Effect": "Allow",
              "Principal": {
                "AWS": "*",
              },
              "Resource": "*",
              "Sid": "AllowRequestsByOrgsIdentities",
            },
            {
              "Action": "*",
              "Condition": {
                "Bool": {
                  "aws:PrincipalIsAWSService": "true",
                },
              },
              "Effect": "Allow",
              "Principal": {
                "AWS": "*",
              },
              "Resource": "*",
              "Sid": "AllowRequestsByAWSServicePrincipals",
            },
          ],
          "Version": "2012-10-17",
        },
        "PrivateDnsEnabled": false,
        "SecurityGroupIds": [
          {
            "Ref": "NetworkEndpointsVpchttpsEpSecurityGroup90D555DD",
          },
        ],
        "ServiceName": "com.amazonaws.us-east-1.ecr.dkr",
        "SubnetIds": [
          {
            "Ref": "SsmParameterValueacceleratornetworkvpcNetworkEndpointssubnetNetworkEndpointsAidC96584B6F00A464EAD1953AFF4B05118Parameter",
          },
          {
            "Ref": "SsmParameterValueacceleratornetworkvpcNetworkEndpointssubnetNetworkEndpointsBidC96584B6F00A464EAD1953AFF4B05118Parameter",
          },
        ],
        "VpcEndpointType": "Interface",
        "VpcId": {
          "Ref": "SsmParameterValueacceleratornetworkvpcNetworkEndpointsidC96584B6F00A464EAD1953AFF4B05118Parameter",
        },
      },
      "Type": "AWS::EC2::VPCEndpoint",
    },
    "NetworkEndpointsVpcEksEp8365ED80": {
      "Properties": {
        "PrivateDnsEnabled": false,
        "SecurityGroupIds": [
          {
            "Ref": "NetworkEndpointsVpchttpsEpSecurityGroup90D555DD",
          },
        ],
        "ServiceName": "com.amazonaws.us-east-1.eks",
        "SubnetIds": [
          {
            "Ref": "SsmParameterValueacceleratornetworkvpcNetworkEndpointssubnetNetworkEndpointsAidC96584B6F00A464EAD1953AFF4B05118Parameter",
          },
          {
            "Ref": "SsmParameterValueacceleratornetworkvpcNetworkEndpointssubnetNetworkEndpointsBidC96584B6F00A464EAD1953AFF4B05118Parameter",
          },
        ],
        "VpcEndpointType": "Interface",
        "VpcId": {
          "Ref": "SsmParameterValueacceleratornetworkvpcNetworkEndpointsidC96584B6F00A464EAD1953AFF4B05118Parameter",
        },
      },
      "Type": "AWS::EC2::VPCEndpoint",
    },
    "NetworkEndpointsVpcKmsEp2C6C39AF": {
      "Properties": {
        "PolicyDocument": {
          "Statement": [
            {
              "Action": "*",
              "Condition": {
                "StringEquals": {
                  "aws:PrincipalOrgID": "o-asdf123456",
                },
              },
              "Effect": "Allow",
              "Principal": {
                "AWS": "*",
              },
              "Resource": "*",
              "Sid": "AllowRequestsByOrgsIdentities",
            },
            {
              "Action": "*",
              "Condition": {
                "Bool": {
                  "aws:PrincipalIsAWSService": "true",
                },
              },
              "Effect": "Allow",
              "Principal": {
                "AWS": "*",
              },
              "Resource": "*",
              "Sid": "AllowRequestsByAWSServicePrincipals",
            },
          ],
          "Version": "2012-10-17",
        },
        "PrivateDnsEnabled": false,
        "SecurityGroupIds": [
          {
            "Ref": "NetworkEndpointsVpchttpsEpSecurityGroup90D555DD",
          },
        ],
        "ServiceName": "com.amazonaws.us-east-1.kms",
        "SubnetIds": [
          {
            "Ref": "SsmParameterValueacceleratornetworkvpcNetworkEndpointssubnetNetworkEndpointsAidC96584B6F00A464EAD1953AFF4B05118Parameter",
          },
          {
            "Ref": "SsmParameterValueacceleratornetworkvpcNetworkEndpointssubnetNetworkEndpointsBidC96584B6F00A464EAD1953AFF4B05118Parameter",
          },
        ],
        "VpcEndpointType": "Interface",
        "VpcId": {
          "Ref": "SsmParameterValueacceleratornetworkvpcNetworkEndpointsidC96584B6F00A464EAD1953AFF4B05118Parameter",
        },
      },
      "Type": "AWS::EC2::VPCEndpoint",
    },
    "NetworkEndpointsVpcLogsEp2E2972B3": {
      "Properties": {
        "PolicyDocument": {
          "Statement": [
            {
              "Action": "*",
              "Condition": {
                "StringEquals": {
                  "aws:PrincipalOrgID": "o-asdf123456",
                },
              },
              "Effect": "Allow",
              "Principal": {
                "AWS": "*",
              },
              "Resource": "*",
              "Sid": "AllowRequestsByOrgsIdentities",
            },
            {
              "Action": "*",
              "Condition": {
                "Bool": {
                  "aws:PrincipalIsAWSService": "true",
                },
              },
              "Effect": "Allow",
              "Principal": {
                "AWS": "*",
              },
              "Resource": "*",
              "Sid": "AllowRequestsByAWSServicePrincipals",
            },
          ],
          "Version": "2012-10-17",
        },
        "PrivateDnsEnabled": false,
        "SecurityGroupIds": [
          {
            "Ref": "NetworkEndpointsVpchttpsEpSecurityGroup90D555DD",
          },
        ],
        "ServiceName": "com.amazonaws.us-east-1.logs",
        "SubnetIds": [
          {
            "Ref": "SsmParameterValueacceleratornetworkvpcNetworkEndpointssubnetNetworkEndpointsAidC96584B6F00A464EAD1953AFF4B05118Parameter",
          },
          {
            "Ref": "SsmParameterValueacceleratornetworkvpcNetworkEndpointssubnetNetworkEndpointsBidC96584B6F00A464EAD1953AFF4B05118Parameter",
          },
        ],
        "VpcEndpointType": "Interface",
        "VpcId": {
          "Ref": "SsmParameterValueacceleratornetworkvpcNetworkEndpointsidC96584B6F00A464EAD1953AFF4B05118Parameter",
        },
      },
      "Type": "AWS::EC2::VPCEndpoint",
    },
    "NetworkEndpointsVpcS343643D83": {
      "Properties": {
        "PolicyDocument": {
          "Statement": [
            {
              "Action": "*",
              "Condition": {
                "StringEquals": {
                  "aws:PrincipalOrgID": "o-asdf123456",
                },
              },
              "Effect": "Allow",
              "Principal": {
                "AWS": "*",
              },
              "Resource": "*",
              "Sid": "AllowRequestsByOrgsIdentities",
            },
            {
              "Action": "*",
              "Condition": {
                "Bool": {
                  "aws:PrincipalIsAWSService": "true",
                },
              },
              "Effect": "Allow",
              "Principal": {
                "AWS": "*",
              },
              "Resource": "*",
              "Sid": "AllowRequestsByAWSServicePrincipals",
            },
          ],
          "Version": "2012-10-17",
        },
        "RouteTableIds": [
          {
            "Ref": "SsmParameterValueacceleratornetworkvpcNetworkEndpointsrouteTableNetworkEndpointsAidC96584B6F00A464EAD1953AFF4B05118Parameter",
          },
          {
            "Ref": "SsmParameterValueacceleratornetworkvpcNetworkEndpointsrouteTableNetworkEndpointsBidC96584B6F00A464EAD1953AFF4B05118Parameter",
          },
        ],
        "ServiceName": {
          "Fn::Join": [
            "",
            [
              "com.amazonaws.",
              {
                "Ref": "AWS::Region",
              },
              ".s3",
            ],
          ],
        },
        "VpcId": {
          "Ref": "SsmParameterValueacceleratornetworkvpcNetworkEndpointsidC96584B6F00A464EAD1953AFF4B05118Parameter",
        },
      },
      "Type": "AWS::EC2::VPCEndpoint",
    },
    "NetworkEndpointsVpcS3EpE4A4AFCA": {
      "Properties": {
        "PolicyDocument": {
          "Statement": [
            {
              "Action": "*",
              "Condition": {
                "StringEquals": {
                  "aws:PrincipalOrgID": "o-asdf123456",
                },
              },
              "Effect": "Allow",
              "Principal": {
                "AWS": "*",
              },
              "Resource": "*",
              "Sid": "AllowRequestsByOrgsIdentities",
            },
            {
              "Action": "*",
              "Condition": {
                "Bool": {
                  "aws:PrincipalIsAWSService": "true",
                },
              },
              "Effect": "Allow",
              "Principal": {
                "AWS": "*",
              },
              "Resource": "*",
              "Sid": "AllowRequestsByAWSServicePrincipals",
            },
          ],
          "Version": "2012-10-17",
        },
        "PrivateDnsEnabled": false,
        "SecurityGroupIds": [
          {
            "Ref": "NetworkEndpointsVpchttpsEpSecurityGroup90D555DD",
          },
        ],
        "ServiceName": "com.amazonaws.us-east-1.s3",
        "SubnetIds": [
          {
            "Ref": "SsmParameterValueacceleratornetworkvpcNetworkEndpointssubnetNetworkEndpointsAidC96584B6F00A464EAD1953AFF4B05118Parameter",
          },
          {
            "Ref": "SsmParameterValueacceleratornetworkvpcNetworkEndpointssubnetNetworkEndpointsBidC96584B6F00A464EAD1953AFF4B05118Parameter",
          },
        ],
        "VpcEndpointType": "Interface",
        "VpcId": {
          "Ref": "SsmParameterValueacceleratornetworkvpcNetworkEndpointsidC96584B6F00A464EAD1953AFF4B05118Parameter",
        },
      },
      "Type": "AWS::EC2::VPCEndpoint",
    },
    "NetworkEndpointsVpcS3GlobalAccesspointEp121D6E6D": {
      "Properties": {
        "PolicyDocument": {
          "Statement": [
            {
              "Action": "*",
              "Condition": {
                "StringEquals": {
                  "aws:PrincipalOrgID": "o-asdf123456",
                },
              },
              "Effect": "Allow",
              "Principal": {
                "AWS": "*",
              },
              "Resource": "*",
              "Sid": "AllowRequestsByOrgsIdentities",
            },
            {
              "Action": "*",
              "Condition": {
                "Bool": {
                  "aws:PrincipalIsAWSService": "true",
                },
              },
              "Effect": "Allow",
              "Principal": {
                "AWS": "*",
              },
              "Resource": "*",
              "Sid": "AllowRequestsByAWSServicePrincipals",
            },
          ],
          "Version": "2012-10-17",
        },
        "PrivateDnsEnabled": false,
        "SecurityGroupIds": [
          {
            "Ref": "NetworkEndpointsVpchttpsEpSecurityGroup90D555DD",
          },
        ],
        "ServiceName": "com.amazonaws.s3-global.accesspoint",
        "SubnetIds": [
          {
            "Ref": "SsmParameterValueacceleratornetworkvpcNetworkEndpointssubnetNetworkEndpointsAidC96584B6F00A464EAD1953AFF4B05118Parameter",
          },
          {
            "Ref": "SsmParameterValueacceleratornetworkvpcNetworkEndpointssubnetNetworkEndpointsBidC96584B6F00A464EAD1953AFF4B05118Parameter",
          },
        ],
        "VpcEndpointType": "Interface",
        "VpcId": {
          "Ref": "SsmParameterValueacceleratornetworkvpcNetworkEndpointsidC96584B6F00A464EAD1953AFF4B05118Parameter",
        },
      },
      "Type": "AWS::EC2::VPCEndpoint",
    },
    "NetworkEndpointsVpcSecretsmanagerEp1DDBFEFC": {
      "Properties": {
        "PolicyDocument": {
          "Statement": [
            {
              "Action": "*",
              "Condition": {
                "StringEquals": {
                  "aws:PrincipalOrgID": "o-asdf123456",
                },
              },
              "Effect": "Allow",
              "Principal": {
                "AWS": "*",
              },
              "Resource": "*",
              "Sid": "AllowRequestsByOrgsIdentities",
            },
            {
              "Action": "*",
              "Condition": {
                "Bool": {
                  "aws:PrincipalIsAWSService": "true",
                },
              },
              "Effect": "Allow",
              "Principal": {
                "AWS": "*",
              },
              "Resource": "*",
              "Sid": "AllowRequestsByAWSServicePrincipals",
            },
          ],
          "Version": "2012-10-17",
        },
        "PrivateDnsEnabled": false,
        "SecurityGroupIds": [
          {
            "Ref": "SsmParameterValueacceleratornetworkvpcNetworkEndpointssecurityGroupNetworkEndpointsCustomEndpointSgidC96584B6F00A464EAD1953AFF4B05118Parameter",
          },
        ],
        "ServiceName": "com.amazonaws.us-east-1.secretsmanager",
        "SubnetIds": [
          {
            "Ref": "SsmParameterValueacceleratornetworkvpcNetworkEndpointssubnetNetworkEndpointsAidC96584B6F00A464EAD1953AFF4B05118Parameter",
          },
          {
            "Ref": "SsmParameterValueacceleratornetworkvpcNetworkEndpointssubnetNetworkEndpointsBidC96584B6F00A464EAD1953AFF4B05118Parameter",
          },
        ],
        "VpcEndpointType": "Interface",
        "VpcId": {
          "Ref": "SsmParameterValueacceleratornetworkvpcNetworkEndpointsidC96584B6F00A464EAD1953AFF4B05118Parameter",
        },
      },
      "Type": "AWS::EC2::VPCEndpoint",
    },
    "NetworkEndpointsVpcSsmEpAE333CD4": {
      "Properties": {
        "PolicyDocument": {
          "Statement": [
            {
              "Action": "*",
              "Condition": {
                "StringEquals": {
                  "aws:PrincipalOrgID": "o-asdf123456",
                },
              },
              "Effect": "Allow",
              "Principal": {
                "AWS": "*",
              },
              "Resource": "*",
              "Sid": "AllowRequestsByOrgsIdentities",
            },
            {
              "Action": "*",
              "Condition": {
                "Bool": {
                  "aws:PrincipalIsAWSService": "true",
                },
              },
              "Effect": "Allow",
              "Principal": {
                "AWS": "*",
              },
              "Resource": "*",
              "Sid": "AllowRequestsByAWSServicePrincipals",
            },
          ],
          "Version": "2012-10-17",
        },
        "PrivateDnsEnabled": false,
        "SecurityGroupIds": [
          {
            "Ref": "NetworkEndpointsVpchttpsEpSecurityGroup90D555DD",
          },
        ],
        "ServiceName": "com.amazonaws.us-east-1.ssm",
        "SubnetIds": [
          {
            "Ref": "SsmParameterValueacceleratornetworkvpcNetworkEndpointssubnetNetworkEndpointsAidC96584B6F00A464EAD1953AFF4B05118Parameter",
          },
          {
            "Ref": "SsmParameterValueacceleratornetworkvpcNetworkEndpointssubnetNetworkEndpointsBidC96584B6F00A464EAD1953AFF4B05118Parameter",
          },
        ],
        "VpcEndpointType": "Interface",
        "VpcId": {
          "Ref": "SsmParameterValueacceleratornetworkvpcNetworkEndpointsidC96584B6F00A464EAD1953AFF4B05118Parameter",
        },
      },
      "Type": "AWS::EC2::VPCEndpoint",
    },
    "NetworkEndpointsVpcSsmmessagesEp9F9567DE": {
      "Properties": {
        "PolicyDocument": {
          "Statement": [
            {
              "Action": "*",
              "Condition": {
                "StringEquals": {
                  "aws:PrincipalOrgID": "o-asdf123456",
                },
              },
              "Effect": "Allow",
              "Principal": {
                "AWS": "*",
              },
              "Resource": "*",
              "Sid": "AllowRequestsByOrgsIdentities",
            },
            {
              "Action": "*",
              "Condition": {
                "Bool": {
                  "aws:PrincipalIsAWSService": "true",
                },
              },
              "Effect": "Allow",
              "Principal": {
                "AWS": "*",
              },
              "Resource": "*",
              "Sid": "AllowRequestsByAWSServicePrincipals",
            },
          ],
          "Version": "2012-10-17",
        },
        "PrivateDnsEnabled": false,
        "SecurityGroupIds": [
          {
            "Ref": "NetworkEndpointsVpchttpsEpSecurityGroup90D555DD",
          },
        ],
        "ServiceName": "com.amazonaws.us-east-1.ssmmessages",
        "SubnetIds": [
          {
            "Ref": "SsmParameterValueacceleratornetworkvpcNetworkEndpointssubnetNetworkEndpointsAidC96584B6F00A464EAD1953AFF4B05118Parameter",
          },
          {
            "Ref": "SsmParameterValueacceleratornetworkvpcNetworkEndpointssubnetNetworkEndpointsBidC96584B6F00A464EAD1953AFF4B05118Parameter",
          },
        ],
        "VpcEndpointType": "Interface",
        "VpcId": {
          "Ref": "SsmParameterValueacceleratornetworkvpcNetworkEndpointsidC96584B6F00A464EAD1953AFF4B05118Parameter",
        },
      },
      "Type": "AWS::EC2::VPCEndpoint",
    },
    "NetworkEndpointsVpchttpsEpSecurityGroup90D555DD": {
      "Metadata": {
        "cdk_nag": {
          "rules_to_suppress": [
            {
              "id": "AwsSolutions-EC23",
              "reason": "Allowed access for interface endpoints",
            },
          ],
        },
      },
      "Properties": {
        "GroupDescription": "Security group for interface endpoints -- https traffic",
        "GroupName": "interface_ep_https_sg",
        "SecurityGroupEgress": [
          {
            "CidrIp": "127.0.0.1/32",
            "IpProtocol": "-1",
          },
        ],
        "SecurityGroupIngress": [
          {
            "CidrIp": "0.0.0.0/0",
            "FromPort": 443,
            "IpProtocol": "tcp",
            "ToPort": 443,
          },
        ],
        "Tags": [
          {
            "Key": "Name",
            "Value": "interface_ep_https_sg",
          },
        ],
        "VpcId": {
          "Ref": "SsmParameterValueacceleratornetworkvpcNetworkEndpointsidC96584B6F00A464EAD1953AFF4B05118Parameter",
        },
      },
      "Type": "AWS::EC2::SecurityGroup",
    },
    "NetworkInspectionNetworkInspectionAIpamSubnetLookupAB49CB8A": {
      "DeletionPolicy": "Delete",
      "DependsOn": [
        "CustomGetIpamSubnetCidrCustomResourceProviderLogGroup655A9FB7",
      ],
      "Properties": {
        "ServiceToken": {
          "Fn::GetAtt": [
            "CustomGetIpamSubnetCidrCustomResourceProviderHandler8C11DBB5",
            "Arn",
          ],
        },
        "region": "us-east-1",
        "roleArn": {
          "Fn::Join": [
            "",
            [
              "arn:",
              {
                "Ref": "AWS::Partition",
              },
              ":iam::555555555555:role/AWSAccelerator-GetIpamCidrRole",
            ],
          ],
        },
        "ssmSubnetIdPath": "/accelerator/network/vpc/Network-Inspection/subnet/Network-Inspection-A/id",
        "uuid": "REPLACED-UUID",
      },
      "Type": "Custom::GetIpamSubnetCidr",
      "UpdateReplacePolicy": "Delete",
    },
    "NetworkInspectionNetworkInspectionBIpamSubnetLookup8E0B0779": {
      "DeletionPolicy": "Delete",
      "DependsOn": [
        "CustomGetIpamSubnetCidrCustomResourceProviderLogGroup655A9FB7",
      ],
      "Properties": {
        "ServiceToken": {
          "Fn::GetAtt": [
            "CustomGetIpamSubnetCidrCustomResourceProviderHandler8C11DBB5",
            "Arn",
          ],
        },
        "region": "us-east-1",
        "roleArn": {
          "Fn::Join": [
            "",
            [
              "arn:",
              {
                "Ref": "AWS::Partition",
              },
              ":iam::555555555555:role/AWSAccelerator-GetIpamCidrRole",
            ],
          ],
        },
        "ssmSubnetIdPath": "/accelerator/network/vpc/Network-Inspection/subnet/Network-Inspection-B/id",
        "uuid": "REPLACED-UUID",
      },
      "Type": "Custom::GetIpamSubnetCidr",
      "UpdateReplacePolicy": "Delete",
    },
    "NetworkInspectionVpcDynamodbB337ABEC": {
      "Properties": {
        "PolicyDocument": {
          "Statement": [
            {
              "Action": "*",
              "Condition": {
                "StringEquals": {
                  "aws:PrincipalOrgID": "o-asdf123456",
                },
              },
              "Effect": "Allow",
              "Principal": {
                "AWS": "*",
              },
              "Resource": "*",
              "Sid": "AllowRequestsByOrgsIdentities",
            },
            {
              "Action": "*",
              "Condition": {
                "Bool": {
                  "aws:PrincipalIsAWSService": "true",
                },
              },
              "Effect": "Allow",
              "Principal": {
                "AWS": "*",
              },
              "Resource": "*",
              "Sid": "AllowRequestsByAWSServicePrincipals",
            },
          ],
          "Version": "2012-10-17",
        },
        "RouteTableIds": [
          {
            "Ref": "SsmParameterValueacceleratornetworkvpcNetworkInspectionrouteTableNetworkInspectionAidC96584B6F00A464EAD1953AFF4B05118Parameter",
          },
          {
            "Ref": "SsmParameterValueacceleratornetworkvpcNetworkInspectionrouteTableNetworkInspectionBidC96584B6F00A464EAD1953AFF4B05118Parameter",
          },
        ],
        "ServiceName": {
          "Fn::Join": [
            "",
            [
              "com.amazonaws.",
              {
                "Ref": "AWS::Region",
              },
              ".dynamodb",
            ],
          ],
        },
        "VpcId": {
          "Ref": "SsmParameterValueacceleratornetworkvpcNetworkInspectionidC96584B6F00A464EAD1953AFF4B05118Parameter",
        },
      },
      "Type": "AWS::EC2::VPCEndpoint",
    },
    "NetworkInspectionVpcS30E917C85": {
      "Properties": {
        "PolicyDocument": {
          "Statement": [
            {
              "Action": "*",
              "Condition": {
                "StringEquals": {
                  "aws:PrincipalOrgID": "o-asdf123456",
                },
              },
              "Effect": "Allow",
              "Principal": {
                "AWS": "*",
              },
              "Resource": "*",
              "Sid": "AllowRequestsByOrgsIdentities",
            },
            {
              "Action": "*",
              "Condition": {
                "Bool": {
                  "aws:PrincipalIsAWSService": "true",
                },
              },
              "Effect": "Allow",
              "Principal": {
                "AWS": "*",
              },
              "Resource": "*",
              "Sid": "AllowRequestsByAWSServicePrincipals",
            },
          ],
          "Version": "2012-10-17",
        },
        "RouteTableIds": [
          {
            "Ref": "SsmParameterValueacceleratornetworkvpcNetworkInspectionrouteTableNetworkInspectionAidC96584B6F00A464EAD1953AFF4B05118Parameter",
          },
          {
            "Ref": "SsmParameterValueacceleratornetworkvpcNetworkInspectionrouteTableNetworkInspectionBidC96584B6F00A464EAD1953AFF4B05118Parameter",
          },
        ],
        "ServiceName": {
          "Fn::Join": [
            "",
            [
              "com.amazonaws.",
              {
                "Ref": "AWS::Region",
              },
              ".s3",
            ],
          ],
        },
        "VpcId": {
          "Ref": "SsmParameterValueacceleratornetworkvpcNetworkInspectionidC96584B6F00A464EAD1953AFF4B05118Parameter",
        },
      },
      "Type": "AWS::EC2::VPCEndpoint",
    },
    "NetworkInspectionacceleratorFirewallNetworkFirewallF1BD6427": {
      "Properties": {
        "FirewallName": "accelerator-firewall",
        "FirewallPolicyArn": {
          "Ref": "SsmParameterValueacceleratornetworknetworkFirewallpoliciesacceleratorpolicyarnC96584B6F00A464EAD1953AFF4B05118Parameter",
        },
        "SubnetMappings": [
          {
            "SubnetId": {
              "Ref": "SsmParameterValueacceleratornetworkvpcNetworkInspectionsubnetNetworkInspectionAidC96584B6F00A464EAD1953AFF4B05118Parameter",
            },
          },
          {
            "SubnetId": {
              "Ref": "SsmParameterValueacceleratornetworkvpcNetworkInspectionsubnetNetworkInspectionBidC96584B6F00A464EAD1953AFF4B05118Parameter",
            },
          },
        ],
        "Tags": [
          {
            "Key": "Name",
            "Value": "accelerator-firewall",
          },
        ],
        "VpcId": {
          "Ref": "SsmParameterValueacceleratornetworkvpcNetworkInspectionidC96584B6F00A464EAD1953AFF4B05118Parameter",
        },
      },
      "Type": "AWS::NetworkFirewall::Firewall",
    },
    "NetworkInspectionacceleratorFirewallNetworkFirewallLoggingConfigFCD92D36": {
      "Properties": {
        "FirewallArn": {
          "Ref": "NetworkInspectionacceleratorFirewallNetworkFirewallF1BD6427",
        },
        "LoggingConfiguration": {
          "LogDestinationConfigs": [
            {
              "LogDestination": {
                "bucketName": "existing-central-log-bucket",
                "prefix": "firewall",
              },
              "LogDestinationType": "S3",
              "LogType": "ALERT",
            },
            {
              "LogDestination": {
                "logGroup": {
                  "Ref": "AcceleratorFirewallFlowLogGroupC8720B1F",
                },
              },
              "LogDestinationType": "CloudWatchLogs",
              "LogType": "FLOW",
            },
          ],
        },
      },
      "Type": "AWS::NetworkFirewall::LoggingConfiguration",
    },
    "NetworkInspectionacceleratorFirewallNetworkFirewallNetworkInspectionVpcNetworkInspectionGatewayRouteTableNfwRouteDynamicA7F44B00F": {
      "Properties": {
        "DestinationCidrBlock": {
          "Fn::GetAtt": [
            "NetworkInspectionNetworkInspectionAIpamSubnetLookupAB49CB8A",
            "ipv4CidrBlock",
          ],
        },
        "RouteTableId": {
          "Ref": "SsmParameterValueacceleratornetworkvpcNetworkInspectionrouteTableNetworkInspectionGatewayidC96584B6F00A464EAD1953AFF4B05118Parameter",
        },
        "VpcEndpointId": {
          "Ref": "NetworkInspectionacceleratorFirewallNetworkFirewallNetworkInspectionVpcNetworkInspectionGatewayRouteTableNfwRouteDynamicAEndpointCEB2BF68",
        },
      },
      "Type": "AWS::EC2::Route",
    },
    "NetworkInspectionacceleratorFirewallNetworkFirewallNetworkInspectionVpcNetworkInspectionGatewayRouteTableNfwRouteDynamicAEndpointCEB2BF68": {
      "DeletionPolicy": "Delete",
      "DependsOn": [
        "CustomGetNetworkFirewallEndpointCustomResourceProviderLogGroup98AC3B14",
      ],
      "Properties": {
        "ServiceToken": {
          "Fn::GetAtt": [
            "CustomGetNetworkFirewallEndpointCustomResourceProviderHandler2EF030A1",
            "Arn",
          ],
        },
        "endpointAz": "us-east-1a",
        "firewallArn": {
          "Ref": "NetworkInspectionacceleratorFirewallNetworkFirewallF1BD6427",
        },
        "region": "us-east-1",
      },
      "Type": "Custom::GetNetworkFirewallEndpoint",
      "UpdateReplacePolicy": "Delete",
    },
    "NetworkInspectionacceleratorFirewallNetworkFirewallNetworkInspectionVpcNetworkInspectionGatewayRouteTableNfwRouteDynamicBA3840700": {
      "Properties": {
        "DestinationCidrBlock": {
          "Fn::GetAtt": [
            "NetworkInspectionNetworkInspectionBIpamSubnetLookup8E0B0779",
            "ipv4CidrBlock",
          ],
        },
        "RouteTableId": {
          "Ref": "SsmParameterValueacceleratornetworkvpcNetworkInspectionrouteTableNetworkInspectionGatewayidC96584B6F00A464EAD1953AFF4B05118Parameter",
        },
        "VpcEndpointId": {
          "Ref": "NetworkInspectionacceleratorFirewallNetworkFirewallNetworkInspectionVpcNetworkInspectionGatewayRouteTableNfwRouteDynamicBEndpoint06B0174C",
        },
      },
      "Type": "AWS::EC2::Route",
    },
    "NetworkInspectionacceleratorFirewallNetworkFirewallNetworkInspectionVpcNetworkInspectionGatewayRouteTableNfwRouteDynamicBEndpoint06B0174C": {
      "DeletionPolicy": "Delete",
      "DependsOn": [
        "CustomGetNetworkFirewallEndpointCustomResourceProviderLogGroup98AC3B14",
      ],
      "Properties": {
        "ServiceToken": {
          "Fn::GetAtt": [
            "CustomGetNetworkFirewallEndpointCustomResourceProviderHandler2EF030A1",
            "Arn",
          ],
        },
        "endpointAz": "us-east-1b",
        "firewallArn": {
          "Ref": "NetworkInspectionacceleratorFirewallNetworkFirewallF1BD6427",
        },
        "region": "us-east-1",
      },
      "Type": "Custom::GetNetworkFirewallEndpoint",
      "UpdateReplacePolicy": "Delete",
    },
    "NetworkInspectionacceleratorFirewallNetworkFirewallNetworkInspectionVpcNetworkInspectionTgwARouteTableNfwRoute6E086E4C": {
      "Properties": {
        "DestinationCidrBlock": "0.0.0.0/0",
        "RouteTableId": {
          "Ref": "SsmParameterValueacceleratornetworkvpcNetworkInspectionrouteTableNetworkInspectionTgwAidC96584B6F00A464EAD1953AFF4B05118Parameter",
        },
        "VpcEndpointId": {
          "Ref": "NetworkInspectionacceleratorFirewallNetworkFirewallNetworkInspectionVpcNetworkInspectionTgwARouteTableNfwRouteEndpointEAD15969",
        },
      },
      "Type": "AWS::EC2::Route",
    },
    "NetworkInspectionacceleratorFirewallNetworkFirewallNetworkInspectionVpcNetworkInspectionTgwARouteTableNfwRouteEndpointEAD15969": {
      "DeletionPolicy": "Delete",
      "DependsOn": [
        "CustomGetNetworkFirewallEndpointCustomResourceProviderLogGroup98AC3B14",
      ],
      "Properties": {
        "ServiceToken": {
          "Fn::GetAtt": [
            "CustomGetNetworkFirewallEndpointCustomResourceProviderHandler2EF030A1",
            "Arn",
          ],
        },
        "endpointAz": "us-east-1a",
        "firewallArn": {
          "Ref": "NetworkInspectionacceleratorFirewallNetworkFirewallF1BD6427",
        },
        "region": "us-east-1",
      },
      "Type": "Custom::GetNetworkFirewallEndpoint",
      "UpdateReplacePolicy": "Delete",
    },
    "NetworkInspectionacceleratorFirewallNetworkFirewallNetworkInspectionVpcNetworkInspectionTgwBRouteTableNfwRouteEndpoint581805D2": {
      "DeletionPolicy": "Delete",
      "DependsOn": [
        "CustomGetNetworkFirewallEndpointCustomResourceProviderLogGroup98AC3B14",
      ],
      "Properties": {
        "ServiceToken": {
          "Fn::GetAtt": [
            "CustomGetNetworkFirewallEndpointCustomResourceProviderHandler2EF030A1",
            "Arn",
          ],
        },
        "endpointAz": "us-east-1b",
        "firewallArn": {
          "Ref": "NetworkInspectionacceleratorFirewallNetworkFirewallF1BD6427",
        },
        "region": "us-east-1",
      },
      "Type": "Custom::GetNetworkFirewallEndpoint",
      "UpdateReplacePolicy": "Delete",
    },
    "NetworkInspectionacceleratorFirewallNetworkFirewallNetworkInspectionVpcNetworkInspectionTgwBRouteTableNfwRouteFB931FD1": {
      "Properties": {
        "DestinationCidrBlock": "0.0.0.0/0",
        "RouteTableId": {
          "Ref": "SsmParameterValueacceleratornetworkvpcNetworkInspectionrouteTableNetworkInspectionTgwBidC96584B6F00A464EAD1953AFF4B05118Parameter",
        },
        "VpcEndpointId": {
          "Ref": "NetworkInspectionacceleratorFirewallNetworkFirewallNetworkInspectionVpcNetworkInspectionTgwBRouteTableNfwRouteEndpoint581805D2",
        },
      },
      "Type": "AWS::EC2::Route",
    },
    "NetworkSecondaryVpcDynamodbD30AC83F": {
      "Properties": {
        "PolicyDocument": {
          "Statement": [
            {
              "Action": "*",
              "Condition": {
                "StringEquals": {
                  "aws:PrincipalOrgID": "o-asdf123456",
                },
              },
              "Effect": "Allow",
              "Principal": {
                "AWS": "*",
              },
              "Resource": "*",
              "Sid": "AllowRequestsByOrgsIdentities",
            },
            {
              "Action": "*",
              "Condition": {
                "Bool": {
                  "aws:PrincipalIsAWSService": "true",
                },
              },
              "Effect": "Allow",
              "Principal": {
                "AWS": "*",
              },
              "Resource": "*",
              "Sid": "AllowRequestsByAWSServicePrincipals",
            },
          ],
          "Version": "2012-10-17",
        },
        "RouteTableIds": [],
        "ServiceName": {
          "Fn::Join": [
            "",
            [
              "com.amazonaws.",
              {
                "Ref": "AWS::Region",
              },
              ".dynamodb",
            ],
          ],
        },
        "VpcId": {
          "Ref": "SsmParameterValueacceleratornetworkvpcNetworkSecondaryidC96584B6F00A464EAD1953AFF4B05118Parameter",
        },
      },
      "Type": "AWS::EC2::VPCEndpoint",
    },
    "NetworkSecondaryVpcS395D8AC66": {
      "Properties": {
        "PolicyDocument": {
          "Statement": [
            {
              "Action": "*",
              "Condition": {
                "StringEquals": {
                  "aws:PrincipalOrgID": "o-asdf123456",
                },
              },
              "Effect": "Allow",
              "Principal": {
                "AWS": "*",
              },
              "Resource": "*",
              "Sid": "AllowRequestsByOrgsIdentities",
            },
            {
              "Action": "*",
              "Condition": {
                "Bool": {
                  "aws:PrincipalIsAWSService": "true",
                },
              },
              "Effect": "Allow",
              "Principal": {
                "AWS": "*",
              },
              "Resource": "*",
              "Sid": "AllowRequestsByAWSServicePrincipals",
            },
          ],
          "Version": "2012-10-17",
        },
        "RouteTableIds": [],
        "ServiceName": {
          "Fn::Join": [
            "",
            [
              "com.amazonaws.",
              {
                "Ref": "AWS::Region",
              },
              ".s3",
            ],
          ],
        },
        "VpcId": {
          "Ref": "SsmParameterValueacceleratornetworkvpcNetworkSecondaryidC96584B6F00A464EAD1953AFF4B05118Parameter",
        },
      },
      "Type": "AWS::EC2::VPCEndpoint",
    },
    "NetworkSecondaryazIdFirewallNetworkFirewall7A5509D1": {
      "Properties": {
        "FirewallName": "az-id-firewall",
        "FirewallPolicyArn": {
          "Ref": "SsmParameterValueacceleratornetworknetworkFirewallpoliciesacceleratorpolicyarnC96584B6F00A464EAD1953AFF4B05118Parameter",
        },
        "SubnetMappings": [
          {
            "SubnetId": {
              "Ref": "SsmParameterValueacceleratornetworkvpcNetworkSecondarysubnetNetworkSecondaryCidC96584B6F00A464EAD1953AFF4B05118Parameter",
            },
          },
          {
            "SubnetId": {
              "Ref": "SsmParameterValueacceleratornetworkvpcNetworkSecondarysubnetNetworkSecondaryDidC96584B6F00A464EAD1953AFF4B05118Parameter",
            },
          },
        ],
        "Tags": [
          {
            "Key": "Name",
            "Value": "az-id-firewall",
          },
        ],
        "VpcId": {
          "Ref": "SsmParameterValueacceleratornetworkvpcNetworkSecondaryidC96584B6F00A464EAD1953AFF4B05118Parameter",
        },
      },
      "Type": "AWS::NetworkFirewall::Firewall",
    },
    "NetworkSecondaryazIdFirewallNetworkFirewallLoggingConfig8FD77CF7": {
      "Properties": {
        "FirewallArn": {
          "Ref": "NetworkSecondaryazIdFirewallNetworkFirewall7A5509D1",
        },
        "LoggingConfiguration": {
          "LogDestinationConfigs": [
            {
              "LogDestination": {
                "bucketName": "existing-central-log-bucket",
                "prefix": "firewall",
              },
              "LogDestinationType": "S3",
              "LogType": "ALERT",
            },
            {
              "LogDestination": {
                "logGroup": {
                  "Ref": "AzIdFirewallFlowLogGroup1F60EDC3",
                },
              },
              "LogDestinationType": "CloudWatchLogs",
              "LogType": "FLOW",
            },
          ],
        },
      },
      "Type": "AWS::NetworkFirewall::LoggingConfiguration",
    },
    "NetworkSecondaryazIdFirewallNetworkFirewallNetworkSecondaryVpcNetworkSecondaryCRtRouteTableNfwRouteC17C0EA2": {
      "Properties": {
        "DestinationCidrBlock": "0.0.0.0/0",
        "RouteTableId": {
          "Ref": "SsmParameterValueacceleratornetworkvpcNetworkSecondaryrouteTableNetworkSecondaryCRtidC96584B6F00A464EAD1953AFF4B05118Parameter",
        },
        "VpcEndpointId": {
          "Ref": "NetworkSecondaryazIdFirewallNetworkFirewallNetworkSecondaryVpcNetworkSecondaryCRtRouteTableNfwRouteEndpointA0D74808",
        },
      },
      "Type": "AWS::EC2::Route",
    },
    "NetworkSecondaryazIdFirewallNetworkFirewallNetworkSecondaryVpcNetworkSecondaryCRtRouteTableNfwRouteEndpointA0D74808": {
      "DeletionPolicy": "Delete",
      "DependsOn": [
        "CustomGetNetworkFirewallEndpointCustomResourceProviderLogGroup98AC3B14",
      ],
      "Properties": {
        "ServiceToken": {
          "Fn::GetAtt": [
            "CustomGetNetworkFirewallEndpointCustomResourceProviderHandler2EF030A1",
            "Arn",
          ],
        },
        "endpointAz": "use1-az1",
        "firewallArn": {
          "Ref": "NetworkSecondaryazIdFirewallNetworkFirewall7A5509D1",
        },
        "region": "us-east-1",
      },
      "Type": "Custom::GetNetworkFirewallEndpoint",
      "UpdateReplacePolicy": "Delete",
    },
    "NetworkSecondaryazIdFirewallNetworkFirewallNetworkSecondaryVpcNetworkSecondaryCRtRouteTableNfwRoutev6704FCC8B": {
      "Properties": {
        "DestinationIpv6CidrBlock": "::/0",
        "RouteTableId": {
          "Ref": "SsmParameterValueacceleratornetworkvpcNetworkSecondaryrouteTableNetworkSecondaryCRtidC96584B6F00A464EAD1953AFF4B05118Parameter",
        },
        "VpcEndpointId": {
          "Ref": "NetworkSecondaryazIdFirewallNetworkFirewallNetworkSecondaryVpcNetworkSecondaryCRtRouteTableNfwRoutev6EndpointF406EA26",
        },
      },
      "Type": "AWS::EC2::Route",
    },
    "NetworkSecondaryazIdFirewallNetworkFirewallNetworkSecondaryVpcNetworkSecondaryCRtRouteTableNfwRoutev6EndpointF406EA26": {
      "DeletionPolicy": "Delete",
      "DependsOn": [
        "CustomGetNetworkFirewallEndpointCustomResourceProviderLogGroup98AC3B14",
      ],
      "Properties": {
        "ServiceToken": {
          "Fn::GetAtt": [
            "CustomGetNetworkFirewallEndpointCustomResourceProviderHandler2EF030A1",
            "Arn",
          ],
        },
        "endpointAz": "use1-az1",
        "firewallArn": {
          "Ref": "NetworkSecondaryazIdFirewallNetworkFirewall7A5509D1",
        },
        "region": "us-east-1",
      },
      "Type": "Custom::GetNetworkFirewallEndpoint",
      "UpdateReplacePolicy": "Delete",
    },
    "NetworkSecondaryazIdFirewallNetworkFirewallNetworkSecondaryVpcNetworkSecondaryDRtRouteTableNfwRoute8CC7C03B": {
      "Properties": {
        "DestinationCidrBlock": "0.0.0.0/0",
        "RouteTableId": {
          "Ref": "SsmParameterValueacceleratornetworkvpcNetworkSecondaryrouteTableNetworkSecondaryDRtidC96584B6F00A464EAD1953AFF4B05118Parameter",
        },
        "VpcEndpointId": {
          "Ref": "NetworkSecondaryazIdFirewallNetworkFirewallNetworkSecondaryVpcNetworkSecondaryDRtRouteTableNfwRouteEndpoint7037E5C2",
        },
      },
      "Type": "AWS::EC2::Route",
    },
    "NetworkSecondaryazIdFirewallNetworkFirewallNetworkSecondaryVpcNetworkSecondaryDRtRouteTableNfwRouteEndpoint7037E5C2": {
      "DeletionPolicy": "Delete",
      "DependsOn": [
        "CustomGetNetworkFirewallEndpointCustomResourceProviderLogGroup98AC3B14",
      ],
      "Properties": {
        "ServiceToken": {
          "Fn::GetAtt": [
            "CustomGetNetworkFirewallEndpointCustomResourceProviderHandler2EF030A1",
            "Arn",
          ],
        },
        "endpointAz": "use1-az2",
        "firewallArn": {
          "Ref": "NetworkSecondaryazIdFirewallNetworkFirewall7A5509D1",
        },
        "region": "us-east-1",
      },
      "Type": "Custom::GetNetworkFirewallEndpoint",
      "UpdateReplacePolicy": "Delete",
    },
    "SsmParamAcceleratorVersionFF83282D": {
      "Properties": {
        "Name": "/accelerator/AWSAccelerator-NetworkVpcEndpointsStack-555555555555-us-east-1/version",
        "Type": "String",
<<<<<<< HEAD
        "Value": "1.9.2",
=======
        "Value": "1.10.0",
>>>>>>> 26e8805e
      },
      "Type": "AWS::SSM::Parameter",
    },
    "SsmParamNetworkEndpointsaccessAnalyzerDns80847016": {
      "DependsOn": [
        "SsmParamNetworkEndpointseksPhz632B4665",
      ],
      "Properties": {
        "Name": "/accelerator/network/vpc/Network-Endpoints/endpoints/access-analyzer/dns",
        "Type": "String",
        "Value": {
          "Fn::Select": [
            1,
            {
              "Fn::Split": [
                ":",
                {
                  "Fn::Select": [
                    0,
                    {
                      "Fn::GetAtt": [
                        "NetworkEndpointsVpcAccessAnalyzerEp6343FDB8",
                        "DnsEntries",
                      ],
                    },
                  ],
                },
              ],
            },
          ],
        },
      },
      "Type": "AWS::SSM::Parameter",
    },
    "SsmParamNetworkEndpointsaccessAnalyzerPhzF41FB5A9": {
      "DependsOn": [
        "SsmParamNetworkEndpointseksPhz632B4665",
      ],
      "Properties": {
        "Name": "/accelerator/network/vpc/Network-Endpoints/endpoints/access-analyzer/hostedZoneId",
        "Type": "String",
        "Value": {
          "Fn::Select": [
            0,
            {
              "Fn::Split": [
                ":",
                {
                  "Fn::Select": [
                    0,
                    {
                      "Fn::GetAtt": [
                        "NetworkEndpointsVpcAccessAnalyzerEp6343FDB8",
                        "DnsEntries",
                      ],
                    },
                  ],
                },
              ],
            },
          ],
        },
      },
      "Type": "AWS::SSM::Parameter",
    },
    "SsmParamNetworkEndpointscodeartifactApiDnsD1D4C462": {
      "DependsOn": [
        "SsmParamNetworkEndpointscodeartifactRepositoriesDnsD49322BB",
      ],
      "Properties": {
        "Name": "/accelerator/network/vpc/Network-Endpoints/endpoints/codeartifact.api/dns",
        "Type": "String",
        "Value": {
          "Fn::Select": [
            1,
            {
              "Fn::Split": [
                ":",
                {
                  "Fn::Select": [
                    0,
                    {
                      "Fn::GetAtt": [
                        "NetworkEndpointsVpcCodeartifactApiEp2E4B51E8",
                        "DnsEntries",
                      ],
                    },
                  ],
                },
              ],
            },
          ],
        },
      },
      "Type": "AWS::SSM::Parameter",
    },
    "SsmParamNetworkEndpointscodeartifactApiPhzEDB90881": {
      "DependsOn": [
        "SsmParamNetworkEndpointscodeartifactRepositoriesDnsD49322BB",
      ],
      "Properties": {
        "Name": "/accelerator/network/vpc/Network-Endpoints/endpoints/codeartifact.api/hostedZoneId",
        "Type": "String",
        "Value": {
          "Fn::Select": [
            0,
            {
              "Fn::Split": [
                ":",
                {
                  "Fn::Select": [
                    0,
                    {
                      "Fn::GetAtt": [
                        "NetworkEndpointsVpcCodeartifactApiEp2E4B51E8",
                        "DnsEntries",
                      ],
                    },
                  ],
                },
              ],
            },
          ],
        },
      },
      "Type": "AWS::SSM::Parameter",
    },
    "SsmParamNetworkEndpointscodeartifactRepositoriesDnsD49322BB": {
      "Properties": {
        "Name": "/accelerator/network/vpc/Network-Endpoints/endpoints/codeartifact.repositories/dns",
        "Type": "String",
        "Value": {
          "Fn::Select": [
            1,
            {
              "Fn::Split": [
                ":",
                {
                  "Fn::Select": [
                    0,
                    {
                      "Fn::GetAtt": [
                        "NetworkEndpointsVpcCodeartifactRepositoriesEp7F59D69F",
                        "DnsEntries",
                      ],
                    },
                  ],
                },
              ],
            },
          ],
        },
      },
      "Type": "AWS::SSM::Parameter",
    },
    "SsmParamNetworkEndpointscodeartifactRepositoriesPhzDC1F51C9": {
      "DependsOn": [
        "SsmParamNetworkEndpointscodeartifactRepositoriesDnsD49322BB",
      ],
      "Properties": {
        "Name": "/accelerator/network/vpc/Network-Endpoints/endpoints/codeartifact.repositories/hostedZoneId",
        "Type": "String",
        "Value": {
          "Fn::Select": [
            0,
            {
              "Fn::Split": [
                ":",
                {
                  "Fn::Select": [
                    0,
                    {
                      "Fn::GetAtt": [
                        "NetworkEndpointsVpcCodeartifactRepositoriesEp7F59D69F",
                        "DnsEntries",
                      ],
                    },
                  ],
                },
              ],
            },
          ],
        },
      },
      "Type": "AWS::SSM::Parameter",
    },
    "SsmParamNetworkEndpointsec2DnsA60AF951": {
      "Properties": {
        "Name": "/accelerator/network/vpc/Network-Endpoints/endpoints/ec2/dns",
        "Type": "String",
        "Value": {
          "Fn::Select": [
            1,
            {
              "Fn::Split": [
                ":",
                {
                  "Fn::Select": [
                    0,
                    {
                      "Fn::GetAtt": [
                        "NetworkEndpointsVpcEc2Ep783F3682",
                        "DnsEntries",
                      ],
                    },
                  ],
                },
              ],
            },
          ],
        },
      },
      "Type": "AWS::SSM::Parameter",
    },
    "SsmParamNetworkEndpointsec2Phz5CD5C191": {
      "Properties": {
        "Name": "/accelerator/network/vpc/Network-Endpoints/endpoints/ec2/hostedZoneId",
        "Type": "String",
        "Value": {
          "Fn::Select": [
            0,
            {
              "Fn::Split": [
                ":",
                {
                  "Fn::Select": [
                    0,
                    {
                      "Fn::GetAtt": [
                        "NetworkEndpointsVpcEc2Ep783F3682",
                        "DnsEntries",
                      ],
                    },
                  ],
                },
              ],
            },
          ],
        },
      },
      "Type": "AWS::SSM::Parameter",
    },
    "SsmParamNetworkEndpointsec2messagesDnsFA1C583B": {
      "Properties": {
        "Name": "/accelerator/network/vpc/Network-Endpoints/endpoints/ec2messages/dns",
        "Type": "String",
        "Value": {
          "Fn::Select": [
            1,
            {
              "Fn::Split": [
                ":",
                {
                  "Fn::Select": [
                    0,
                    {
                      "Fn::GetAtt": [
                        "NetworkEndpointsVpcEc2messagesEpA54B71D8",
                        "DnsEntries",
                      ],
                    },
                  ],
                },
              ],
            },
          ],
        },
      },
      "Type": "AWS::SSM::Parameter",
    },
    "SsmParamNetworkEndpointsec2messagesPhz6357A488": {
      "Properties": {
        "Name": "/accelerator/network/vpc/Network-Endpoints/endpoints/ec2messages/hostedZoneId",
        "Type": "String",
        "Value": {
          "Fn::Select": [
            0,
            {
              "Fn::Split": [
                ":",
                {
                  "Fn::Select": [
                    0,
                    {
                      "Fn::GetAtt": [
                        "NetworkEndpointsVpcEc2messagesEpA54B71D8",
                        "DnsEntries",
                      ],
                    },
                  ],
                },
              ],
            },
          ],
        },
      },
      "Type": "AWS::SSM::Parameter",
    },
    "SsmParamNetworkEndpointsecrDkrDns31441DBC": {
      "DependsOn": [
        "SsmParamNetworkEndpointss3PhzE2EECCBF",
      ],
      "Properties": {
        "Name": "/accelerator/network/vpc/Network-Endpoints/endpoints/ecr.dkr/dns",
        "Type": "String",
        "Value": {
          "Fn::Select": [
            1,
            {
              "Fn::Split": [
                ":",
                {
                  "Fn::Select": [
                    0,
                    {
                      "Fn::GetAtt": [
                        "NetworkEndpointsVpcEcrDkrEp3906D7BF",
                        "DnsEntries",
                      ],
                    },
                  ],
                },
              ],
            },
          ],
        },
      },
      "Type": "AWS::SSM::Parameter",
    },
    "SsmParamNetworkEndpointsecrDkrPhz761BB2A9": {
      "DependsOn": [
        "SsmParamNetworkEndpointss3PhzE2EECCBF",
      ],
      "Properties": {
        "Name": "/accelerator/network/vpc/Network-Endpoints/endpoints/ecr.dkr/hostedZoneId",
        "Type": "String",
        "Value": {
          "Fn::Select": [
            0,
            {
              "Fn::Split": [
                ":",
                {
                  "Fn::Select": [
                    0,
                    {
                      "Fn::GetAtt": [
                        "NetworkEndpointsVpcEcrDkrEp3906D7BF",
                        "DnsEntries",
                      ],
                    },
                  ],
                },
              ],
            },
          ],
        },
      },
      "Type": "AWS::SSM::Parameter",
    },
    "SsmParamNetworkEndpointseksDns35E4FACC": {
      "DependsOn": [
        "SsmParamNetworkEndpointscodeartifactRepositoriesDnsD49322BB",
      ],
      "Properties": {
        "Name": "/accelerator/network/vpc/Network-Endpoints/endpoints/eks/dns",
        "Type": "String",
        "Value": {
          "Fn::Select": [
            1,
            {
              "Fn::Split": [
                ":",
                {
                  "Fn::Select": [
                    0,
                    {
                      "Fn::GetAtt": [
                        "NetworkEndpointsVpcEksEp8365ED80",
                        "DnsEntries",
                      ],
                    },
                  ],
                },
              ],
            },
          ],
        },
      },
      "Type": "AWS::SSM::Parameter",
    },
    "SsmParamNetworkEndpointseksPhz632B4665": {
      "Properties": {
        "Name": "/accelerator/network/vpc/Network-Endpoints/endpoints/eks/hostedZoneId",
        "Type": "String",
        "Value": {
          "Fn::Select": [
            0,
            {
              "Fn::Split": [
                ":",
                {
                  "Fn::Select": [
                    0,
                    {
                      "Fn::GetAtt": [
                        "NetworkEndpointsVpcEksEp8365ED80",
                        "DnsEntries",
                      ],
                    },
                  ],
                },
              ],
            },
          ],
        },
      },
      "Type": "AWS::SSM::Parameter",
    },
    "SsmParamNetworkEndpointskmsDns52AB3E63": {
      "Properties": {
        "Name": "/accelerator/network/vpc/Network-Endpoints/endpoints/kms/dns",
        "Type": "String",
        "Value": {
          "Fn::Select": [
            1,
            {
              "Fn::Split": [
                ":",
                {
                  "Fn::Select": [
                    0,
                    {
                      "Fn::GetAtt": [
                        "NetworkEndpointsVpcKmsEp2C6C39AF",
                        "DnsEntries",
                      ],
                    },
                  ],
                },
              ],
            },
          ],
        },
      },
      "Type": "AWS::SSM::Parameter",
    },
    "SsmParamNetworkEndpointskmsPhz4C558915": {
      "DependsOn": [
        "SsmParamNetworkEndpointskmsDns52AB3E63",
      ],
      "Properties": {
        "Name": "/accelerator/network/vpc/Network-Endpoints/endpoints/kms/hostedZoneId",
        "Type": "String",
        "Value": {
          "Fn::Select": [
            0,
            {
              "Fn::Split": [
                ":",
                {
                  "Fn::Select": [
                    0,
                    {
                      "Fn::GetAtt": [
                        "NetworkEndpointsVpcKmsEp2C6C39AF",
                        "DnsEntries",
                      ],
                    },
                  ],
                },
              ],
            },
          ],
        },
      },
      "Type": "AWS::SSM::Parameter",
    },
    "SsmParamNetworkEndpointslogsDns987F0AF9": {
      "DependsOn": [
        "SsmParamNetworkEndpointskmsDns52AB3E63",
      ],
      "Properties": {
        "Name": "/accelerator/network/vpc/Network-Endpoints/endpoints/logs/dns",
        "Type": "String",
        "Value": {
          "Fn::Select": [
            1,
            {
              "Fn::Split": [
                ":",
                {
                  "Fn::Select": [
                    0,
                    {
                      "Fn::GetAtt": [
                        "NetworkEndpointsVpcLogsEp2E2972B3",
                        "DnsEntries",
                      ],
                    },
                  ],
                },
              ],
            },
          ],
        },
      },
      "Type": "AWS::SSM::Parameter",
    },
    "SsmParamNetworkEndpointslogsPhzDC71A382": {
      "DependsOn": [
        "SsmParamNetworkEndpointskmsDns52AB3E63",
      ],
      "Properties": {
        "Name": "/accelerator/network/vpc/Network-Endpoints/endpoints/logs/hostedZoneId",
        "Type": "String",
        "Value": {
          "Fn::Select": [
            0,
            {
              "Fn::Split": [
                ":",
                {
                  "Fn::Select": [
                    0,
                    {
                      "Fn::GetAtt": [
                        "NetworkEndpointsVpcLogsEp2E2972B3",
                        "DnsEntries",
                      ],
                    },
                  ],
                },
              ],
            },
          ],
        },
      },
      "Type": "AWS::SSM::Parameter",
    },
    "SsmParamNetworkEndpointss3DnsA83EEA61": {
      "DependsOn": [
        "SsmParamNetworkEndpointskmsDns52AB3E63",
      ],
      "Properties": {
        "Name": "/accelerator/network/vpc/Network-Endpoints/endpoints/s3/dns",
        "Type": "String",
        "Value": {
          "Fn::Select": [
            1,
            {
              "Fn::Split": [
                ":",
                {
                  "Fn::Select": [
                    0,
                    {
                      "Fn::GetAtt": [
                        "NetworkEndpointsVpcS3EpE4A4AFCA",
                        "DnsEntries",
                      ],
                    },
                  ],
                },
              ],
            },
          ],
        },
      },
      "Type": "AWS::SSM::Parameter",
    },
    "SsmParamNetworkEndpointss3GlobalAccesspointDns50F35D30": {
      "DependsOn": [
        "SsmParamNetworkEndpointss3PhzE2EECCBF",
      ],
      "Properties": {
        "Name": "/accelerator/network/vpc/Network-Endpoints/endpoints/s3-global.accesspoint/dns",
        "Type": "String",
        "Value": {
          "Fn::Select": [
            1,
            {
              "Fn::Split": [
                ":",
                {
                  "Fn::Select": [
                    0,
                    {
                      "Fn::GetAtt": [
                        "NetworkEndpointsVpcS3GlobalAccesspointEp121D6E6D",
                        "DnsEntries",
                      ],
                    },
                  ],
                },
              ],
            },
          ],
        },
      },
      "Type": "AWS::SSM::Parameter",
    },
    "SsmParamNetworkEndpointss3GlobalAccesspointPhz46A7E80B": {
      "DependsOn": [
        "SsmParamNetworkEndpointss3PhzE2EECCBF",
      ],
      "Properties": {
        "Name": "/accelerator/network/vpc/Network-Endpoints/endpoints/s3-global.accesspoint/hostedZoneId",
        "Type": "String",
        "Value": {
          "Fn::Select": [
            0,
            {
              "Fn::Split": [
                ":",
                {
                  "Fn::Select": [
                    0,
                    {
                      "Fn::GetAtt": [
                        "NetworkEndpointsVpcS3GlobalAccesspointEp121D6E6D",
                        "DnsEntries",
                      ],
                    },
                  ],
                },
              ],
            },
          ],
        },
      },
      "Type": "AWS::SSM::Parameter",
    },
    "SsmParamNetworkEndpointss3PhzE2EECCBF": {
      "Properties": {
        "Name": "/accelerator/network/vpc/Network-Endpoints/endpoints/s3/hostedZoneId",
        "Type": "String",
        "Value": {
          "Fn::Select": [
            0,
            {
              "Fn::Split": [
                ":",
                {
                  "Fn::Select": [
                    0,
                    {
                      "Fn::GetAtt": [
                        "NetworkEndpointsVpcS3EpE4A4AFCA",
                        "DnsEntries",
                      ],
                    },
                  ],
                },
              ],
            },
          ],
        },
      },
      "Type": "AWS::SSM::Parameter",
    },
    "SsmParamNetworkEndpointssecretsmanagerDns073EEE73": {
      "DependsOn": [
        "SsmParamNetworkEndpointseksPhz632B4665",
      ],
      "Properties": {
        "Name": "/accelerator/network/vpc/Network-Endpoints/endpoints/secretsmanager/dns",
        "Type": "String",
        "Value": {
          "Fn::Select": [
            1,
            {
              "Fn::Split": [
                ":",
                {
                  "Fn::Select": [
                    0,
                    {
                      "Fn::GetAtt": [
                        "NetworkEndpointsVpcSecretsmanagerEp1DDBFEFC",
                        "DnsEntries",
                      ],
                    },
                  ],
                },
              ],
            },
          ],
        },
      },
      "Type": "AWS::SSM::Parameter",
    },
    "SsmParamNetworkEndpointssecretsmanagerPhzF52D763D": {
      "DependsOn": [
        "SsmParamNetworkEndpointseksPhz632B4665",
      ],
      "Properties": {
        "Name": "/accelerator/network/vpc/Network-Endpoints/endpoints/secretsmanager/hostedZoneId",
        "Type": "String",
        "Value": {
          "Fn::Select": [
            0,
            {
              "Fn::Split": [
                ":",
                {
                  "Fn::Select": [
                    0,
                    {
                      "Fn::GetAtt": [
                        "NetworkEndpointsVpcSecretsmanagerEp1DDBFEFC",
                        "DnsEntries",
                      ],
                    },
                  ],
                },
              ],
            },
          ],
        },
      },
      "Type": "AWS::SSM::Parameter",
    },
    "SsmParamNetworkEndpointsssmDnsADE5D35A": {
      "DependsOn": [
        "SsmParamNetworkEndpointsec2messagesPhz6357A488",
      ],
      "Properties": {
        "Name": "/accelerator/network/vpc/Network-Endpoints/endpoints/ssm/dns",
        "Type": "String",
        "Value": {
          "Fn::Select": [
            1,
            {
              "Fn::Split": [
                ":",
                {
                  "Fn::Select": [
                    0,
                    {
                      "Fn::GetAtt": [
                        "NetworkEndpointsVpcSsmEpAE333CD4",
                        "DnsEntries",
                      ],
                    },
                  ],
                },
              ],
            },
          ],
        },
      },
      "Type": "AWS::SSM::Parameter",
    },
    "SsmParamNetworkEndpointsssmPhzF2C37E80": {
      "DependsOn": [
        "SsmParamNetworkEndpointsec2messagesPhz6357A488",
      ],
      "Properties": {
        "Name": "/accelerator/network/vpc/Network-Endpoints/endpoints/ssm/hostedZoneId",
        "Type": "String",
        "Value": {
          "Fn::Select": [
            0,
            {
              "Fn::Split": [
                ":",
                {
                  "Fn::Select": [
                    0,
                    {
                      "Fn::GetAtt": [
                        "NetworkEndpointsVpcSsmEpAE333CD4",
                        "DnsEntries",
                      ],
                    },
                  ],
                },
              ],
            },
          ],
        },
      },
      "Type": "AWS::SSM::Parameter",
    },
    "SsmParamNetworkEndpointsssmmessagesDns075A6D34": {
      "DependsOn": [
        "SsmParamNetworkEndpointsec2messagesPhz6357A488",
      ],
      "Properties": {
        "Name": "/accelerator/network/vpc/Network-Endpoints/endpoints/ssmmessages/dns",
        "Type": "String",
        "Value": {
          "Fn::Select": [
            1,
            {
              "Fn::Split": [
                ":",
                {
                  "Fn::Select": [
                    0,
                    {
                      "Fn::GetAtt": [
                        "NetworkEndpointsVpcSsmmessagesEp9F9567DE",
                        "DnsEntries",
                      ],
                    },
                  ],
                },
              ],
            },
          ],
        },
      },
      "Type": "AWS::SSM::Parameter",
    },
    "SsmParamNetworkEndpointsssmmessagesPhzE73CA844": {
      "DependsOn": [
        "SsmParamNetworkEndpointsec2messagesPhz6357A488",
      ],
      "Properties": {
        "Name": "/accelerator/network/vpc/Network-Endpoints/endpoints/ssmmessages/hostedZoneId",
        "Type": "String",
        "Value": {
          "Fn::Select": [
            0,
            {
              "Fn::Split": [
                ":",
                {
                  "Fn::Select": [
                    0,
                    {
                      "Fn::GetAtt": [
                        "NetworkEndpointsVpcSsmmessagesEp9F9567DE",
                        "DnsEntries",
                      ],
                    },
                  ],
                },
              ],
            },
          ],
        },
      },
      "Type": "AWS::SSM::Parameter",
    },
    "SsmParamNetworkInspectionAcceleratorFirewallFirewallArn40D3C53C": {
      "DependsOn": [
        "SsmParamacceleratorInboundResolverEndpoint80E88844",
      ],
      "Properties": {
        "Name": "/accelerator/network/vpc/Network-Inspection/networkFirewall/accelerator-firewall/arn",
        "Type": "String",
        "Value": {
          "Ref": "NetworkInspectionacceleratorFirewallNetworkFirewallF1BD6427",
        },
      },
      "Type": "AWS::SSM::Parameter",
    },
    "SsmParamNetworkSecondaryAzIdFirewallFirewallArn3FA086E9": {
      "Properties": {
        "Name": "/accelerator/network/vpc/Network-Secondary/networkFirewall/az-id-firewall/arn",
        "Type": "String",
        "Value": {
          "Ref": "NetworkSecondaryazIdFirewallNetworkFirewall7A5509D1",
        },
      },
      "Type": "AWS::SSM::Parameter",
    },
    "SsmParamStackId521A78D3": {
      "Properties": {
        "Name": "/accelerator/AWSAccelerator-NetworkVpcEndpointsStack-555555555555-us-east-1/stack-id",
        "Type": "String",
        "Value": {
          "Ref": "AWS::StackId",
        },
      },
      "Type": "AWS::SSM::Parameter",
    },
    "SsmParamacceleratorInboundResolverEndpoint80E88844": {
      "Properties": {
        "Name": "/accelerator/network/route53Resolver/endpoints/accelerator-inbound/id",
        "Type": "String",
        "Value": {
          "Fn::GetAtt": [
            "AcceleratorInboundResolverEndpoint45B4F44C",
            "ResolverEndpointId",
          ],
        },
      },
      "Type": "AWS::SSM::Parameter",
    },
    "SsmParamacceleratorOutboundResolverEndpoint9F3A81CE": {
      "DependsOn": [
        "SsmParamacceleratorInboundResolverEndpoint80E88844",
      ],
      "Properties": {
        "Name": "/accelerator/network/route53Resolver/endpoints/accelerator-outbound/id",
        "Type": "String",
        "Value": {
          "Fn::GetAtt": [
            "AcceleratorOutboundResolverEndpoint67D7E14C",
            "ResolverEndpointId",
          ],
        },
      },
      "Type": "AWS::SSM::Parameter",
    },
    "SsmParaminboundEndpointLocalResolverEndpoint79EEABA5": {
      "DependsOn": [
        "SsmParamacceleratorInboundResolverEndpoint80E88844",
      ],
      "Properties": {
        "Name": "/accelerator/network/route53Resolver/endpoints/inbound-endpoint-local/id",
        "Type": "String",
        "Value": {
          "Fn::GetAtt": [
            "InboundEndpointLocalResolverEndpointB3CA66C8",
            "ResolverEndpointId",
          ],
        },
      },
      "Type": "AWS::SSM::Parameter",
    },
  },
}
`;<|MERGE_RESOLUTION|>--- conflicted
+++ resolved
@@ -2153,11 +2153,7 @@
       "Properties": {
         "Name": "/accelerator/AWSAccelerator-NetworkVpcEndpointsStack-555555555555-us-east-1/version",
         "Type": "String",
-<<<<<<< HEAD
-        "Value": "1.9.2",
-=======
         "Value": "1.10.0",
->>>>>>> 26e8805e
       },
       "Type": "AWS::SSM::Parameter",
     },
