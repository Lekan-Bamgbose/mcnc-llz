--- conflicted
+++ resolved
@@ -4595,11 +4595,7 @@
       "Properties": {
         "Name": "/accelerator/AWSAccelerator-PrepareStack-111111111111-us-east-1/version",
         "Type": "String",
-<<<<<<< HEAD
-        "Value": "1.9.2",
-=======
         "Value": "1.10.0",
->>>>>>> 26e8805e
       },
       "Type": "AWS::SSM::Parameter",
     },
